--- conflicted
+++ resolved
@@ -612,15 +612,9 @@
             if self.options['ignore_declined'] and self._DeclinedEvent(event):
                 continue
 
-<<<<<<< HEAD
-            if self.details.get('email'):
-                output += '\t%s' % (event['creator']['email'].strip()
-                                    if 'email' in event.get('creator', {}) else '')
-=======
             row = []
             for handler in handlers:
                 row.extend(handler.get(event))
->>>>>>> 81844174
 
             output = ('\t'.join(row)).replace('\n', r'\n')
             print(output)
@@ -782,7 +776,7 @@
                     self.printer.msg(xstr, 'default')
 
         if self.details.get('email') \
-                and 'email' in event['creator'] \
+                and 'email' in event.get('creator', {}) \
                 and event['creator']['email'].strip():
             xstr = '%s  Email: %s\n' % (
                 details_indent,
