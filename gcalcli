#!/usr/bin/env python

# ** The MIT License **
#
# Copyright (c) 2007 Eric Davis (aka Insanum)
#
# Permission is hereby granted, free of charge, to any person obtaining a copy
# of this software and associated documentation files (the "Software"), to deal
# in the Software without restriction, including without limitation the rights
# to use, copy, modify, merge, publish, distribute, sublicense, and/or sell
# copies of the Software, and to permit persons to whom the Software is
# furnished to do so, subject to the following conditions:
#
# The above copyright notice and this permission notice shall be included in all
# copies or substantial portions of the Software.
#
# THE SOFTWARE IS PROVIDED "AS IS", WITHOUT WARRANTY OF ANY KIND, EXPRESS OR
# IMPLIED, INCLUDING BUT NOT LIMITED TO THE WARRANTIES OF MERCHANTABILITY,
# FITNESS FOR A PARTICULAR PURPOSE AND NONINFRINGEMENT. IN NO EVENT SHALL THE
# AUTHORS OR COPYRIGHT HOLDERS BE LIABLE FOR ANY CLAIM, DAMAGES OR OTHER
# LIABILITY, WHETHER IN AN ACTION OF CONTRACT, TORT OR OTHERWISE, ARISING FROM,
# OUT OF OR IN CONNECTION WITH THE SOFTWARE OR THE USE OR OTHER DEALINGS IN THE
# SOFTWARE.
#
# Dude... just buy us a beer. :-)
#

# XXX Todo/Cleanup XXX
# threading is currently broken when getting event list
# if threading works then move pageToken processing from GetAllEvents to thread
# support different types of reminders plus multiple ones (popup, sms, email)
# add caching, should be easy (dump all calendar JSON data to file)
# add support for multiline description input in the 'add' and 'edit' commands
# maybe add support for freebusy ?

#############################################################################
#                                                                           #
#                                      (           (     (                  #
#               (         (     (      )\ )   (    )\ )  )\ )               #
#               )\ )      )\    )\    (()/(   )\  (()/( (()/(               #
#              (()/(    (((_)((((_)(   /(_))(((_)  /(_)) /(_))              #
#               /(_))_  )\___ )\ _ )\ (_))  )\___ (_))  (_))                #
#              (_)) __|((/ __|(_)_\(_)| |  ((/ __|| |   |_ _|               #
#                | (_ | | (__  / _ \  | |__ | (__ | |__  | |                #
#                 \___|  \___|/_/ \_\ |____| \___||____||___|               #
#                                                                           #
# Author: Eric Davis <http://www.insanum.com>                               #
<<<<<<< HEAD
# Home: https://github.com/insanum/gcalcli                                  #
=======
#         Brian Hartvigsen <http://github.com/tresni>                       #
# Home: http://code.google.com/p/gcalcli                                    #
>>>>>>> a9e22050
#                                                                           #
# Requirements:                                                             #
#  - Python 2                                                               #
#        http://www.python.org                                              #
#  - Google APIs Client Library for Python 2                                #
#        https://developers.google.com/api-client-library/python            #
#  - dateutil Python 2 module                                               #
#        http://www.labix.org/python-dateutil                               #
#                                                                           #
# Optional:                                                                 #
#  - vobject Python module (needed for importing ics/vcal files)            #
#        http://vobject.skyhouseconsulting.com                              #
<<<<<<< HEAD
#  - simplejson Python 2 module                                             #
=======
#  - simplejson Python module (needed for url shortening)                    #
>>>>>>> a9e22050
#        https://github.com/simplejson/simplejson                           #
#  - parsedatetime Python module (needed for fuzzy date parsing)            #
#        https://github.com/bear/parsedatetime                              #
#                                                                           #
#############################################################################

__program__         = 'gcalcli'
<<<<<<< HEAD
__version__         = 'v3.1'
__author__          = 'Eric Davis'
=======
__version__         = 'v2.4'
__author__          = 'Eric Davis, Brian Hartvigsen'
>>>>>>> a9e22050
__gcalcli_api_key__ = 'AIzaSyA6qJCdEnUiOX7Y79Ro5eA2toInxwWCikc'

try:
    import sys, os, re, urllib, getopt, shlex, subprocess, time
    import codecs, locale, csv, threading, textwrap, signal
    from Queue import Queue
    from ConfigParser import RawConfigParser
    from datetime import datetime, timedelta, date
    from dateutil.tz import *
    from dateutil.parser import *
    from dateutil.rrule import *
    from unicodedata import east_asian_width
    import httplib2
    from apiclient.discovery import build
    from oauth2client.file import Storage
    from oauth2client.client import OAuth2WebServerFlow
    from oauth2client.tools import run
except ImportError, e:
    print "ERROR: Missing module - %s" % e.args[0]
    sys.exit(1)

<<<<<<< HEAD
#
# Everything you need to know (Google API Calendar v3): http://goo.gl/HfTGQ
#
=======
try:
    # If they have parsedatetime, we'll use it for fuzzy datetime comparison
    from parsedatetime import parsedatetime
except:
    class parsedatetime:
        class Calendar:
            def parse(self, string):
                return ([], 0)
>>>>>>> a9e22050

def Version():
    sys.stdout.write(__program__+' '+__version__+' ('+__author__+')\n')
    sys.exit(1)


def Usage():
    sys.stdout.write('''
Usage:

gcalcli [options] command [command args]

 Options:

  --help                   this usage text

  --version                version information

  --config <file>          config file to read (default is '~/.gcalclirc')

  --cal <name>[#color]     'calendar' to work with (default is all calendars)
                           - you can specify a calendar by name or by substring
                             which can match multiple calendars
                           - you can use multiple '--cal' arguments on the
                             command line for the query commands
                           - in the config file specify multiple calendars in
                             quotes separated by commas as:
                               cal: "foo", "bar", "my cal"
                           - an optional color override can be specified per
                             calendar using the ending hashtag:
                               --cal "Eric Davis"#green --cal foo#red
                             or via the config file:
                               cal: "foo"#red, "bar"#yellow, "my cal"#green

  --24hr                   show all dates in 24 hour format

  --detail-all             show event details in the 'agenda' output
  --detail-location        - the description width defaults to 80 characters
  --detail-length          - if 'short' is specified for the url then the event
  --detail-reminders         link is shortened using http://goo.gl (slow!)
  --detail-descr           - the --detail-url can be used for both the 'quick'
  --detail-descr-width       and 'add' commands as well
  --detail-url [short,
                long]

  --ignore-started         ignore old or already started events
                           - when used with the 'agenda' command, ignore events
                             that have already started and are in-progress with
                             respect to the specified [start] time
                           - when used with the 'search' command, ignore events
                             that have already occurred and only show future
                             events

  --width                  the number of characters to use for each column in
                           the 'calw' and 'calm' command outputs (default is 10)

  --mon                    week begins with Monday for 'calw' and 'calm' command
                           outputs (default is Sunday)

  --nc                     don't use colors

  --conky                  use conky color escapes sequences instead of ansi
                           terminal color escape sequences (requires using
                           the 'execpi' command in your conkyrc)

  --cal-owner-color        specify the colors used for the calendars and dates
  --cal-writer-color       each of these argument requires a <color> argument
  --cal-reader-color       which must be one of [ default, black, brightblack,
  --cal-freebusy-color     red, brightred, green, brightgreen, yellow,
  --date-color             brightyellow, blue, brightblue, magenta,
  --now-marker-color       brightmagenta, cyan, brightcyan, white,
  --border-color           brightwhite ]

  --tsv                    tab-separated output for 'agenda'. Format is:
                           date, start, end, link, title, location, description

  --locale <locale>        set a custom locale (i.e. 'de_DE.UTF-8'). Check the
                           supported locales of your system first.

  --reminder <mins>        number of minutes to use when setting reminders for
                           the 'quick' and 'add' commands; if not specified
                           the calendar's default reminder settings are used

   --title <title>         event details used by the 'add' command
   --where <location>      - the duration is specified in minutes
   --when <datetime>       - make sure to quote strings with spaces
   --duration <#>          - datetime examples see 'agenda' below
   --descr <description>

 Commands:

  list                     list all calendars

  search <text>            search for events
                           - case insensitive search terms to find events that
                             match these terms in any field, like traditional
                             Google search with quotes, exclusion, etc.
                           - for example to get just games: "soccer -practice"

  agenda [start] [end]     get an agenda for a time period
                           - start time default is 12am today
                           - end time default is 5 days from start
                           - example time strings:
                              '9/24/2007'
                              '24/09/2007'
                              '24/9/07'
                              'Sep 24 2007 3:30pm'
                              '2007-09-24T15:30'
                              '2007-09-24T15:30-8:00'
                              '20070924T15'
                              '8am'

  calw <weeks> [start]     get a week based agenda in a nice calendar format
                           - weeks is the number of weeks to display
                           - start time default is beginning of this week
                           - note that all events for the week(s) are displayed

  calm [start]             get a month agenda in a nice calendar format
                           - start time default is the beginning of this month
                           - note that all events for the month are displayed
                             and only one month will be displayed

  quick <text>             quick add an event to a calendar
                           - a single --cal must specified
                           - the --detail-url option will show the event link
                           - example text:
                              'Dinner with Eric 7pm tomorrow'
                              '5pm 10/31 Trick or Treat'

  add                      add a detailed event to a calendar
                           - a single --cal must specified
                           - the --detail-url option will show the event link
                           - example:
                              gcalcli --cal 'Eric Davis'
                                      --title 'Analysis of Algorithms Final'
                                      --where UCI
                                      --when '12/14/2012 10:00'
                                      --duration 60
                                      --descr 'It is going to be hard!'
                                      --reminder 30
                                      add

  delete <text>            delete event(s)
                           - case insensitive search terms to find and delete
                             events, just like the 'search' command
                           - deleting is interactive
                             use the --iama-expert option to auto delete
                             THINK YOU'RE AN EXPERT? USE AT YOUR OWN RISK!!!
                           - use the --detail options to show event details

  edit <text>              edit event(s)
                           - case insensitive search terms to find and edit
                             events, just like the 'search' command
                           - editing is interactive

  import [-v] [file]       import an ics/vcal file to a calendar
                           - a single --cal must specified
                           - if a file is not specified then the data is read
                             from standard input
                           - if -v is given then each event in the file is
                             displayed and you're given the option to import
                             or skip it, by default everything is imported
                             quietly without any interaction

  remind <mins> <command>  execute command if event occurs within <mins>
                           minutes time ('%s' in <command> is replaced with
                           event start time and title text)
                           - <mins> default is 10
                           - default command:
                              'notify-send -u critical -a gcalcli %s'

''')
    sys.exit(1)


class CLR:

    useColor = True
    conky    = False

    def __str__(self):
        if self.useColor: return self.color
        else: return ""

class CLR_NRM(CLR):   color = "\033[0m"
class CLR_BLK(CLR):   color = "\033[0;30m"
class CLR_BRBLK(CLR): color = "\033[30;1m"
class CLR_RED(CLR):   color = "\033[0;31m"
class CLR_BRRED(CLR): color = "\033[31;1m"
class CLR_GRN(CLR):   color = "\033[0;32m"
class CLR_BRGRN(CLR): color = "\033[32;1m"
class CLR_YLW(CLR):   color = "\033[0;33m"
class CLR_BRYLW(CLR): color = "\033[33;1m"
class CLR_BLU(CLR):   color = "\033[0;34m"
class CLR_BRBLU(CLR): color = "\033[34;1m"
class CLR_MAG(CLR):   color = "\033[0;35m"
class CLR_BRMAG(CLR): color = "\033[35;1m"
class CLR_CYN(CLR):   color = "\033[0;36m"
class CLR_BRCYN(CLR): color = "\033[36;1m"
class CLR_WHT(CLR):   color = "\033[0;37m"
class CLR_BRWHT(CLR): color = "\033[37;1m"


def SetConkyColors():
    # XXX these colors should be configurable
    CLR.conky       = True
    CLR_NRM.color   = ""
    CLR_BLK.color   = "${color black}"
    CLR_BRBLK.color = "${color black}"
    CLR_RED.color   = "${color red}"
    CLR_BRRED.color = "${color red}"
    CLR_GRN.color   = "${color green}"
    CLR_BRGRN.color = "${color green}"
    CLR_YLW.color   = "${color yellow}"
    CLR_BRYLW.color = "${color yellow}"
    CLR_BLU.color   = "${color blue}"
    CLR_BRBLU.color = "${color blue}"
    CLR_MAG.color   = "${color magenta}"
    CLR_BRMAG.color = "${color magenta}"
    CLR_CYN.color   = "${color cyan}"
    CLR_BRCYN.color = "${color cyan}"
    CLR_WHT.color   = "${color white}"
    CLR_BRWHT.color = "${color white}"


def PrintErrMsg(msg):
    if CLR.useColor:
        sys.stdout.write(str(CLR_BRRED()))
        sys.stdout.write(msg)
        sys.stdout.write(str(CLR_NRM()))
    else:
        sys.stdout.write(msg)


def PrintMsg(color, msg):
    if CLR.useColor:
        sys.stdout.write(str(color))
        sys.stdout.write(msg)
        sys.stdout.write(str(CLR_NRM()))
    else:
        sys.stdout.write(msg)


def DebugPrint(msg):
    return
    sys.stdout.write(str(CLR_YLW()))
    sys.stdout.write(msg)
    sys.stdout.write(str(CLR_NRM()))


<<<<<<< HEAD
def dprint(obj):
    try:
        from pprint import pprint
        pprint(obj)
    except ImportError, e:
        print obj


def GetTimeFromStr(eWhen, eDuration):
    defaultDateTime = datetime.now().replace(hour=0,
                                             minute=0,
                                             second=0,
                                             microsecond=0)
=======
class DateTimeParser:
    def __init__(self):
        self.pdtCalendar = parsedatetime.Calendar();

    def fromString(self, eWhen, useMidnight=True):
        if useMidnight:
            defaultDateTime = datetime.now(tzlocal()).replace(hour=0,
                                                     minute=0,
                                                     second=0,
                                                     microsecond=0)
        else:
            defaultDateTime = datetime.now(tzlocal())

        try:
            eTimeStart = parse(eWhen, default=defaultDateTime)
        except:
            struct, result = self.pdtCalendar.parse(eWhen)
            eTimeStart = datetime.fromtimestamp(time.mktime(struct), tzlocal())
            if not result:
                raise ValueError("Date and time is invalid")


        return eTimeStart

def GetTimeFromStr(eWhen, eDuration=0):
    dtp = DateTimeParser()
>>>>>>> a9e22050

    try:
        eTimeStart = dtp.fromString(eWhen)
    except:
        PrintErrMsg('Date and time is invalid!\n')
        sys.exit(1)

    try:
        eTimeStop = eTimeStart + timedelta(minutes=float(eDuration))
    except:
        PrintErrMsg('Duration time (minutes) is invalid\n')
        sys.exit(1)

    sTimeStart = eTimeStart.isoformat()
    sTimeStop = eTimeStop.isoformat()

    return sTimeStart, sTimeStop


<<<<<<< HEAD
=======
def ShortenURL(url):
    from urllib2 import urlopen, Request
    try:
        import simplejson as json
    except ImportError:
        import json
    gshort  = 'https://www.googleapis.com/urlshortener/v1/url'
    data    = {"longUrl":url, "key":__gcalcli_api_key__}
    headers = {'Content-Type':'application/json', 'User-Agent':'gcalcli'}
    r = urlopen(Request(gshort, json.dumps(data), headers))
    j = json.loads(r.read())
    return j['id'] if 'id' in j else url


>>>>>>> a9e22050
class gcalcli:

    allCals       = None
    cals          = []
    now           = datetime.now(tzlocal())
    agendaLength  = 5
    calService    = None
    urlService    = None
    military      = False
    ignoreStarted = False
    calWidth      = 10
    calMonday     = False
    command       = 'notify-send -u critical -a gcalcli %s'
    tsv           = False
    customLocale  = None
    dateParser    = DateTimeParser()

    detailCalendar   = False
    detailLocation   = False
    detailLength     = False
    detailReminders  = False
    detailDescr      = False
    detailDescrWidth = 80
    detailUrl        = None

    calOwnerColor    = CLR_CYN()
    calWriterColor   = CLR_GRN()
    calReaderColor   = CLR_MAG()
    calFreeBusyColor = CLR_NRM()
    dateColor        = CLR_YLW()
    nowMarkerColor   = CLR_BRRED()
    borderColor      = CLR_WHT()

    ACCESS_OWNER    = 'owner'
    ACCESS_WRITER   = 'writer'
    ACCESS_READER   = 'reader'
    ACCESS_FREEBUSY = 'freeBusyReader'

    def __init__(self,
                 calService=None,
                 urlService=None,
                 calNames=[],
                 calNameColors=[],
                 military=False,
                 detailCalendar=False,
                 detailLocation=False,
                 detailLength=False,
                 detailReminders=False,
                 detailDescr=False,
                 detailDescrWidth=80,
                 detailUrl=None,
                 ignoreStarted=False,
                 calWidth=10,
                 calMonday=False,
                 calOwnerColor=CLR_CYN(),
                 calWriterColor=CLR_GRN(),
                 calReaderColor=CLR_MAG(),
                 calFreeBusyColor=CLR_NRM(),
                 dateColor=CLR_YLW(),
                 nowMarkerColor=CLR_BRRED(),
                 borderColor=CLR_WHT(),
                 tsv=False,
                 customLocale=None):

        self.calService    = calService
        self.urlService    = urlService

        self.military      = military
        self.ignoreStarted = ignoreStarted
        self.calWidth      = calWidth
        self.calMonday     = calMonday
        self.tsv           = tsv
        self.customLocale  = customLocale

        self.detailCalendar   = detailCalendar
        self.detailLocation   = detailLocation
        self.detailLength     = detailLength
        self.detailReminders  = detailReminders
        self.detailDescr      = detailDescr
        self.detailDescrWidth = detailDescrWidth
        self.detailUrl        = detailUrl

        self.calOwnerColor    = calOwnerColor
        self.calWriterColor   = calWriterColor
        self.calReaderColor   = calReaderColor
        self.calFreeBusyColor = calFreeBusyColor
        self.dateColor        = dateColor
        self.nowMarkerColor   = nowMarkerColor
        self.borderColor      = borderColor

        # set customLocale if correct
        try:
            locale.setlocale(locale.LC_ALL, customLocale)
        except Exception, e:
            PrintErrMsg("Error: " + str(e) + "!\n" +
                        "Check supported locales of your system.\n")
            sys.exit(1)

        self.allCals = []
        calList = calService.calendarList().list().execute()
        while True:
            for cal in calList['items']:
                self.allCals.append(cal)
            pageToken = calList.get('nextPageToken')
            if pageToken:
                calList = calService.calendarList().\
                          list(pageToken = pageToken).execute()
            else:
                break

        # gcalcli defined way to order calendars
        order = { self.ACCESS_OWNER    : 1,
                  self.ACCESS_WRITER   : 2,
                  self.ACCESS_READER   : 3,
                  self.ACCESS_FREEBUSY : 4 }

        self.allCals.sort(lambda x, y:
                           cmp(order[x['accessRole']],
                               order[y['accessRole']]))

        for cal in self.allCals:
            if len(calNames):
                for i in xrange(len(calNames)):
                    if re.search(calNames[i].lower(), cal['summary'].lower()):
                        self.cals.append(cal)
                        cal['colorSpec'] = calNameColors[i]
            else:
                self.cals.append(cal)
                cal['colorSpec'] = None


    def _ShortenURL(self, url):
        if self.detailUrl != "short":
            return url
        # Note that when authenticated to a google account different shortUrls
        # can be returned for the same longUrl. See: http://goo.gl/Ya0A9
        shortUrl = urlService.url().insert(body={'longUrl':url}).execute()
        return shortUrl['id']


    def _CalendarColor(self, cal):

        if cal == None:
            return CLR_NRM()
        elif 'colorSpec' in cal and cal['colorSpec'] != None:
            return cal['colorSpec']
        elif cal['accessRole'] == self.ACCESS_OWNER:
            return self.calOwnerColor
        elif cal['accessRole'] == self.ACCESS_WRITER:
            return self.calWriterColor
        elif cal['accessRole'] == self.ACCESS_READER:
            return self.calReaderColor
        elif cal['accessRole'] == self.ACCESS_FREEBUSY:
            return self.calFreeBusyColor
        else:
            return CLR_NRM()


    def _ValidTitle(self, event):
        if 'summary' in event and event['summary'].strip():
            return event['summary']
        else:
            return "(No title)"


    def _GetWeekEventStrings(self, cmd, curMonth,
                             startDateTime, endDateTime, eventList):

        weekEventStrings = [ '', '', '', '', '', '', '' ]

        nowMarkerPrinted = False
        if self.now < startDateTime or self.now > endDateTime:
            # now isn't in this week
            nowMarkerPrinted = True

        for event in eventList:

            if cmd == 'calm' and curMonth != event['s'].strftime("%b"):
                continue

            dayNum = int(event['s'].strftime("%w"))
            if self.calMonday:
                dayNum -= 1
                if dayNum < 0:
                    dayNum = 6

            if event['s'] >= startDateTime and event['s'] < endDateTime:

                forceEventColorAsMarker = False

                if event['s'].hour == 0 and event['s'].minute == 0 and \
                   event['e'].hour == 0 and event['e'].minute == 0:
                    tmpTimeStr = ''
                else:
                    if not nowMarkerPrinted:
                        if self.now <= event['s']:
                            # add a line marker before next event
                            nowMarkerPrinted = True
                            weekEventStrings[dayNum] += \
                                "\n" + \
                                str(self.nowMarkerColor) + \
                                (self.calWidth * '-')
                        elif self.now >= event['s'] and self.now <= event['e']:
                            # line marker is during the event (recolor event)
                            nowMarkerPrinted = True
                            forceEventColorAsMarker = True

                    if self.military:
                        tmpTimeStr = event['s'].strftime("%H:%M")
                    else:
                        tmpTimeStr = \
                            event['s'].strftime("%I:%M").lstrip('0') + \
                            event['s'].strftime('%p').lower()

                if forceEventColorAsMarker:
                    eventColor = self.nowMarkerColor
                else:
                    eventColor = self._CalendarColor(event['gcalcli_cal'])

                # newline and empty string are the keys to turn off coloring
                weekEventStrings[dayNum] += \
                    "\n" + \
                    str(eventColor) + \
                    tmpTimeStr.strip() + \
                    " " + \
                    self._ValidTitle(event).strip()

        return weekEventStrings


    UNIWIDTH = {'W': 2, 'F': 2, 'N': 1, 'Na': 1, 'H': 1, 'A': 1}


    def _PrintLen(self, string):
        printLen = 0
        for tmpChar in string:
            printLen += self.UNIWIDTH[east_asian_width(tmpChar)]
        return printLen


    # return print length before cut, cut index, and force cut flag
    def _NextCut(self, string, curPrintLen):
        idx = 0
        printLen = 0
        for tmpChar in string:
            if (curPrintLen + printLen) >= self.calWidth:
                return (printLen, idx, True)
            if tmpChar in (' ', '\n'):
                return (printLen, idx, False)
            idx += 1
            printLen += self.UNIWIDTH[east_asian_width(tmpChar)]
        return (printLen, -1, False)


    def _GetCutIndex(self, eventString):

        printLen = self._PrintLen(eventString)

        if printLen <= self.calWidth:
            DebugPrint("------ printLen=%d (end of string)\n" % printLen)
            return (printLen, len(eventString))

        cutWidth, cut, forceCut = self._NextCut(eventString, 0)
        DebugPrint("------ cutWidth=%d cut=%d \"%s\"\n" %
                   (cutWidth, cut, eventString))

        if forceCut:
            DebugPrint("--- forceCut cutWidth=%d cut=%d\n" % (cutWidth, cut))
            return (cutWidth, cut)

        DebugPrint("--- looping\n")

        while cutWidth < self.calWidth:

            DebugPrint("--- cutWidth=%d cut=%d \"%s\"\n" %
                       (cutWidth, cut, eventString[cut:]))

            while cut < self.calWidth and \
                  cut < printLen and \
                  eventString[cut] == ' ':
                DebugPrint("-> skipping space <-\n")
                cutWidth += 1
                cut += 1

            DebugPrint("--- cutWidth=%d cut=%d \"%s\"\n" %
                       (cutWidth, cut, eventString[cut:]))

            nextCutWidth, nextCut, forceCut = \
                self._NextCut(eventString[cut:], cutWidth)

            if forceCut:
                DebugPrint("--- forceCut cutWidth=%d cut=%d\n" % (cutWidth, cut))
                break

            cutWidth += nextCutWidth
            cut += nextCut

            if eventString[cut] == '\n':
                break

            DebugPrint("--- loop cutWidth=%d cut=%d\n" % (cutWidth, cut))

        return (cutWidth, cut)


    def _GraphEvents(self, cmd, startDateTime, count, eventList):

        # ignore started events (i.e. that start previous day and end start day)
        while (len(eventList) and eventList[0]['s'] < startDateTime):
            eventList = eventList[1:]

        weekDivider = (7 * ('+' + (self.calWidth * '-'))) + '+'
        weekDivider = str(self.borderColor) + weekDivider + str(CLR_NRM())
        empty       = self.calWidth * ' '

        dayFormat = '%-' + str(self.calWidth) + '.' + str(self.calWidth) + 's'

        # Get the localized day names... January 1, 2001 was a Monday
        dayNames = [ date(2001, 1, i+1).strftime('%A') for i in range(7) ]
        dayNames = dayNames[6:] + dayNames[:6]

        dayHeader = str(self.borderColor) + '|' + str(CLR_NRM())
        for i in xrange(7):
            if self.calMonday:
                if i == 6:
                    dayName = dayFormat % (dayNames[0])
                else:
                    dayName = dayFormat % (dayNames[i+1])
            else:
                dayName = dayFormat % (dayNames[i])
            dayHeader += str(self.dateColor) + dayName + str(CLR_NRM())
            dayHeader += str(self.borderColor) + '|' + str(CLR_NRM())

        PrintMsg(CLR_NRM(), "\n" + weekDivider + "\n")
        if cmd == 'calm':
            m = startDateTime.strftime('%B %Y')
            mw = str((self.calWidth * 7) + 6)
            mwf = '%-' + mw + '.' + mw + 's'
            PrintMsg(CLR_NRM(),
                     str(self.borderColor) + '|' + str(CLR_NRM()) +
                     str(self.dateColor) + mwf % (m) + str(CLR_NRM()) +
                     str(self.borderColor) + '|' + str(CLR_NRM()) + '\n')
            PrintMsg(CLR_NRM(), weekDivider + "\n")
        PrintMsg(CLR_NRM(), dayHeader + "\n")
        PrintMsg(CLR_NRM(), weekDivider + "\n")

        curMonth = startDateTime.strftime("%b")

        # get date range objects for the first week
        if cmd == 'calm':
            dayNum = int(startDateTime.strftime("%w"))
            if self.calMonday:
                dayNum -= 1
                if dayNum < 0:
                    dayNum = 6
            startDateTime = (startDateTime - timedelta(days=dayNum))
        startWeekDateTime = startDateTime
        endWeekDateTime = (startWeekDateTime + timedelta(days=7))

        for i in xrange(count):

            # create/print date line
            line = str(self.borderColor) + '|' + str(CLR_NRM())
            for j in xrange(7):
                if cmd == 'calw':
                    d = (startWeekDateTime +
                         timedelta(days=j)).strftime("%d %b")
                else: # (cmd == 'calm'):
                    d = (startWeekDateTime +
                         timedelta(days=j)).strftime("%d")
                    if curMonth != (startWeekDateTime + \
                                    timedelta(days=j)).strftime("%b"):
                        d = ''
                tmpDateColor = self.dateColor
                tmpTodayMarker = ''
                if self.now.strftime("%d%b%Y") == \
                   (startWeekDateTime + timedelta(days=j)).strftime("%d%b%Y"):
                    tmpDateColor = self.nowMarkerColor
                    tmpTodayMarker = " **"
                line += str(tmpDateColor) + \
                            dayFormat % (d + tmpTodayMarker) + \
                        str(CLR_NRM()) + \
                        str(self.borderColor) + \
                            '|' + \
                        str(CLR_NRM())
            PrintMsg(CLR_NRM(), line + "\n")

            weekColorStrings = [ '', '', '', '', '', '', '' ]
            weekEventStrings = self._GetWeekEventStrings(cmd, curMonth,
                                                         startWeekDateTime,
                                                         endWeekDateTime,
                                                         eventList)

            # convert the strings to unicode for various string ops
            # XXX event strings are already in unicode for Calendar v3 APIs
            #for j in xrange(7):
            #    weekEventStrings[j] = unicode(weekEventStrings[j],
            #                                  locale.getpreferredencoding())

            # get date range objects for the next week
            startWeekDateTime = endWeekDateTime
            endWeekDateTime = (endWeekDateTime + timedelta(days=7))

            while 1:

                done = True
                line = str(self.borderColor) + '|' + str(CLR_NRM())

                for j in xrange(7):

                    if weekEventStrings[j] == '':
                        weekColorStrings[j] = ''
                        line += empty + \
                                str(self.borderColor) + '|' + str(CLR_NRM())
                        continue

                    # get/skip over a color sequence
                    if ((not CLR.conky and weekEventStrings[j][0] == '\033') or
                        (    CLR.conky and weekEventStrings[j][0] == '$')):
                        weekColorStrings[j] = ''
                        while ((not CLR.conky and weekEventStrings[j][0] != 'm') or
                               (    CLR.conky and weekEventStrings[j][0] != '}')):
                            weekColorStrings[j] += weekEventStrings[j][0]
                            weekEventStrings[j] = weekEventStrings[j][1:]
                        weekColorStrings[j] += weekEventStrings[j][0]
                        weekEventStrings[j] = weekEventStrings[j][1:]

                    if weekEventStrings[j][0] == '\n':
                        weekColorStrings[j] = ''
                        weekEventStrings[j] = weekEventStrings[j][1:]
                        line += empty + \
                                str(self.borderColor) + '|' + str(CLR_NRM())
                        done = False
                        continue

                    weekEventStrings[j] = weekEventStrings[j].lstrip()

                    printLen, cut = self._GetCutIndex(weekEventStrings[j])
                    padding = ' ' * (self.calWidth - printLen)

                    line += weekColorStrings[j] + \
                            weekEventStrings[j][:cut] + \
                            padding + \
                            str(CLR_NRM())
                    weekEventStrings[j] = weekEventStrings[j][cut:]

                    done = False
                    line += str(self.borderColor) + '|' + str(CLR_NRM())

                if done:
                    break

                PrintMsg(CLR_NRM(), line + "\n")

            PrintMsg(CLR_NRM(), weekDivider + "\n")


    def _tsv(self, startDateTime, eventList):
        for event in eventList:
<<<<<<< HEAD
            tmpLink    = self._ShortenURL(event['htmlLink'])
            tmpDayStr  = event['s'].strftime('%F')
            tmpTimeStr = event['s'].strftime("%H:%M")
            tmpTimeStp = event['e'].strftime("%H:%M")
            tmpWhere = ''
            if 'location' in event and event['location'].strip():
                tmpWhere = event['location'].strip()
            tmpContent = ''
            if 'description' in event and event['description'].strip():
                tmpContent = event['description'].strip()
=======
            tmpLink = event.GetHtmlLink().href
            if self.detailUrl == "short":
                tmpLink = ShortenURL(tmpLink)
            tmpDayStr = event.s.strftime(dayFormat)
            tmpDayEnd = event.e.strftime(dayFormat)
            tmpTimeStr = event.s.strftime("%H:%M")
            tmpTimeStp = event.e.strftime("%H:%M")

            if event.where and len(event.where) > 0 and \
               event.where[0].value_string:
                tmpWhere = event.where[0].value_string
            else:
                tmpWhere = ''
            if event.content and event.content.text:
                tmpContent = event.content.text
            else:
                tmpContent = ''
>>>>>>> a9e22050
            str = "%s\t%s\t%s\t%s\t%s\t%s\t%s" % (
                tmpDayStr,
                tmpTimeStr,
                tmpDayEnd,
                tmpTimeStp,
                tmpLink,
                self._ValidTitle(event).strip(),
                tmpWhere,
                tmpContent
            )
            str2 = "%s\n" % str.replace('\n', '''\\n''')
            sys.stdout.write(str2)


    def _PrintEvent(self, event, prefix):

        def _formatDescr(descr, indent, box):
            wrapper = textwrap.TextWrapper()
            if box:
                wrapper.initial_indent = (indent + '  ')
                wrapper.subsequent_indent = (indent + '  ')
                wrapper.width = (self.detailDescrWidth - 2)
            else:
                wrapper.initial_indent = indent
                wrapper.subsequent_indent = indent
                wrapper.width = self.detailDescrWidth
            new_descr = ""
            for line in descr.split("\n"):
                if box:
                    tmpLine = wrapper.fill(line)
                    for singleLine in tmpLine.split("\n"):
                        singleLine = singleLine.ljust(self.detailDescrWidth,' ')
                        new_descr += singleLine[:len(indent)] + \
                                     '|' + \
                                     singleLine[(len(indent)+1) :
                                                (self.detailDescrWidth-1)] + \
                                     '|' + '\n'
                else:
                    new_descr += wrapper.fill(line) + "\n"
            return new_descr.rstrip()

        indent = 10 * ' '
        detailsIndent = 19 * ' '

        if self.military:
            timeFormat = '%-5s'
            tmpTimeStr = event['s'].strftime("%H:%M")
        else:
            timeFormat = '%-7s'
            tmpTimeStr = \
                event['s'].strftime("%I:%M").lstrip('0').rjust(5) + \
                event['s'].strftime('%p').lower()

        if not prefix:
            prefix = indent

        PrintMsg(self.dateColor, prefix)
        if event['s'].hour == 0 and event['s'].minute == 0 and \
           event['e'].hour == 0 and event['e'].minute == 0:
            fmt = '  ' + timeFormat + '  %s\n'
            PrintMsg(self._CalendarColor(event['gcalcli_cal']), fmt %
                     ('', self._ValidTitle(event).strip()))
        else:
            fmt = '  ' + timeFormat + '  %s\n'
            if 'summary' not in event:
                dprint(event)
            PrintMsg(self._CalendarColor(event['gcalcli_cal']), fmt %
                     (tmpTimeStr, self._ValidTitle(event).strip()))

        if self.detailCalendar:
            str = "%s  Calendar: %s\n" % (
                detailsIndent,
                event['gcalcli_cal']['summary']
            )
            PrintMsg(CLR_NRM(), str)

        if self.detailUrl:
            hLink = self._ShortenURL(event['htmlLink'])
            str = "%s  Link: %s\n" % (detailsIndent, hLink)
            PrintMsg(CLR_NRM(), str)

        if self.detailLocation and \
           'location' in event and \
           event['location'].strip():
            str = "%s  Location: %s\n" % (
                detailsIndent,
                event['location'].strip()
            )
            PrintMsg(CLR_NRM(), str)

        if self.detailLength:
            diffDateTime = (event['e'] - event['s'])
            str = "%s  Length: %s\n" % (detailsIndent, diffDateTime)
            PrintMsg(CLR_NRM(), str)

        if self.detailReminders and 'reminders' in event:
            if event['reminders']['useDefault'] == True:
                str = "%s  Reminder: (default)\n" % (detailsIndent)
                PrintMsg(CLR_NRM(), str)
            elif 'overrides' in event['reminders']:
                for rem in event['reminders']['overrides']:
                    str = "%s  Reminder: %s %d minutes\n" % \
                          (detailsIndent, rem['method'], rem['minutes'])
                    PrintMsg(CLR_NRM(), str)

        if self.detailDescr and \
           'description' in event and \
           event['description'].strip():
            descrIndent = detailsIndent + '  '
            marker = descrIndent + '-' * \
                     (self.detailDescrWidth - len(descrIndent))
            box = True # leave old non-box code for option later
            if box:
                marker = marker[:len(descrIndent)] + \
                         '+' + \
                         marker[(len(descrIndent)+1) :
                                (self.detailDescrWidth-1)] + \
                         '+'
            str = "%s  Description:\n%s\n%s\n%s\n" % (
                detailsIndent,
                marker,
                _formatDescr(event['description'].strip(),
                             descrIndent, box),
                marker
            )
            PrintMsg(CLR_NRM(), str)


    def _DeleteEvent(self, event):

        if self.iamaExpert:
            self.calService.events().\
                 delete(calendarId = event['gcalcli_cal']['id'],
                        eventId = event['id']).execute()
            PrintMsg(CLR_RED(), "Deleted!\n")
            return

        PrintMsg(CLR_MAG(), "Delete? [N]o [y]es [q]uit: ")
        val = raw_input()

        if not val or val.lower() == 'n':
            return

        elif val.lower() == 'y':
            self.calService.events().\
                 delete(calendarId = event['gcalcli_cal']['id'],
                        eventId = event['id']).execute()
            PrintMsg(CLR_RED(), "Deleted!\n")

        elif val.lower() == 'q':
            sys.stdout.write('\n')
            sys.exit(0)

        else:
            PrintErrMsg('Error: invalid input\n')
            sys.stdout.write('\n')
            sys.exit(1)


    def _EditEvent(self, event):

        while True:

            PrintMsg(CLR_MAG(), "Edit?\n" +
                                "[N]o [s]ave [q]uit " +
                                "[t]itle [l]ocation " +
                                "[w]hen len[g]th " +
                                "[r]eminder [d]escr: ")
            val = raw_input()

            if not val or val.lower() == 'n':
                return

            elif val.lower() == 's':
                # copy only editable event details for patching
                modEvent = {}
                keys = ['summary', 'location', 'start', 'end',
                        'reminders', 'description']
                for k in keys:
                    if k in event:
                        modEvent[k] = event[k]

                self.calService.events().\
                     patch(calendarId = event['gcalcli_cal']['id'],
                           eventId = event['id'],
                           body = modEvent).execute()
                PrintMsg(CLR_RED(), "Saved!\n")
                return

            elif not val or val.lower() == 'q':
                sys.stdout.write('\n')
                sys.exit(0)

            elif val.lower() == 't':
                PrintMsg(CLR_MAG(), "Title: ")
                val = raw_input()
                if val.strip():
                    event['summary'] = \
                        unicode(val.strip(), locale.getpreferredencoding())

            elif val.lower() == 'l':
                PrintMsg(CLR_MAG(), "Location: ")
                val = raw_input()
                if val.strip():
                    event['location'] = \
                        unicode(val.strip(), locale.getpreferredencoding())

            elif val.lower() == 'w':
                PrintMsg(CLR_MAG(), "When: ")
                val = raw_input()
                if val.strip():
                    td = (event['e'] - event['s'])
                    length = ((td.days * 1440) + (td.seconds / 60))
                    newStart, newEnd = GetTimeFromStr(val.strip(), length)
                    event['s'] = parse(newStart)
                    event['e'] = parse(newEnd)
                    event['start'] = \
                        { 'dateTime' : newStart,
                          'timeZone' : event['gcalcli_cal']['timeZone'] }
                    event['end'] = \
                        { 'dateTime' : newEnd,
                          'timeZone' : event['gcalcli_cal']['timeZone'] }

            elif val.lower() == 'g':
                PrintMsg(CLR_MAG(), "Length (mins): ")
                val = raw_input()
                if val.strip():
                    newStart, newEnd = \
                        GetTimeFromStr(event['start']['dateTime'], val.strip())
                    event['s'] = parse(newStart)
                    event['e'] = parse(newEnd)
                    event['start'] = \
                        { 'dateTime' : newStart,
                          'timeZone' : event['gcalcli_cal']['timeZone'] }
                    event['end'] = \
                        { 'dateTime' : newEnd,
                          'timeZone' : event['gcalcli_cal']['timeZone'] }

            elif val.lower() == 'r':
                PrintMsg(CLR_MAG(), "Reminder (mins): ")
                val = raw_input()
                if val.strip().isdigit():
                    event['reminders'] = \
                        {'useDefault' : False,
                         'overrides'  : [{'minutes' : int(val.strip()),
                                          'method'  : 'popup'}]}

            elif val.lower() == 'd':
                PrintMsg(CLR_MAG(), "Description: ")
                val = raw_input()
                if val.strip():
                    event['description'] = \
                        unicode(val.strip(), locale.getpreferredencoding())

            else:
                PrintErrMsg('Error: invalid input\n')
                sys.stdout.write('\n')
                sys.exit(1)

            self._PrintEvent(event, event['s'].strftime('\n%F'))


    def _IterateEvents(self, startDateTime, eventList,
                       yearDate=False, work=None):

        if len(eventList) == 0:
            PrintMsg(CLR_YLW(), "\nNo Events Found...\n")
            return

        # 10 chars for day and length must match 'indent' in _PrintEvent
        dayFormat = '\n%F' if yearDate else '\n%a %b %d'
        day = ''

        for event in eventList:

            if self.ignoreStarted and (event['s'] < startDateTime):
                continue

            tmpDayStr = event['s'].strftime(dayFormat)
            prefix    = None
            if yearDate or tmpDayStr != day:
                day = prefix = tmpDayStr

            self._PrintEvent(event, prefix)

            if work:
                work(event)


    def _GetAllEvents(self, cal, events, end):

        eventList = []

        while 1:
            if 'items' not in events:
                break

            for event in events['items']:

                event['gcalcli_cal'] = cal

                if 'status' in event and event['status'] == 'cancelled':
                    continue

                if 'dateTime' in event['start']:
                    event['s'] = parse(event['start']['dateTime'])
                else:
                    event['s'] = parse(event['start']['date']) # all date events

                if event['s'].tzinfo == None:
                    event['s'] = event['s'].replace(tzinfo=tzlocal())
                else:
                    event['s'] = event['s'].astimezone(tzlocal())

                if 'dateTime' in event['end']:
                    event['e'] = parse(event['end']['dateTime'])
                else:
                    event['e'] = parse(event['end']['date']) # all date events

                if event['e'].tzinfo == None:
                    event['e'] = event['e'].replace(tzinfo=tzlocal())
                else:
                    event['e'] = event['e'].astimezone(tzlocal())

                # For all-day events, Google seems to assume that the event time
                # is based in the UTC instead of the local timezone.  Here we
                # filter out those events start beyond a specified end time.
                if end and (event['s'] >= end):
                    continue

                # http://en.wikipedia.org/wiki/Year_2038_problem
                # Catch the year 2038 problem here as the python dateutil module
                # can choke throwing a ValueError exception. If either the start
                # or end time for an event has a year '>= 2038' dump it.
                if event['s'].year >= 2038 or event['e'].year >= 2038:
                    continue

                eventList.append(event)

            pageToken = events.get('nextPageToken')
            if pageToken:
                events = self.calService.events().\
                         list(calendarId = cal['id'],
                              pageToken = pageToken).execute()
            else:
                break

        return eventList


    def _SearchForCalEvents(self, start, end, searchText):

        eventList = []

        queue = Queue()
        threads = []

        def worker(cal, work):
            events = work.execute()
            queue.put((cal, events))

        for cal in self.cals:

            work = self.calService.events().\
                   list(calendarId = cal['id'],
                        timeMin = start.isoformat() if start else None,
                        timeMax = end.isoformat() if end else None,
                        q = searchText if searchText else None,
                        singleEvents = True)

            #th = threading.Thread(target=worker, args=(cal, work))
            #threads.append(th)
            #th.start()
            events = work.execute()
            queue.put((cal, events))

        #for th in threads:
        #    th.join()

        while not queue.empty():
            cal, events = queue.get()
            eventList.extend(self._GetAllEvents(cal, events, end))

        eventList.sort(lambda x, y: cmp(x['s'], y['s']))

        return eventList


    def ListAllCalendars(self):

        accessLen = 0

        for cal in self.allCals:
            length = len(cal['accessRole'])
            if length > accessLen: accessLen = length

        if accessLen < len('Access'): accessLen = len('Access')

        format = ' %0' + str(accessLen) + 's  %s\n'

        PrintMsg(CLR_BRYLW(), format % ('Access', 'Title'))
        PrintMsg(CLR_BRYLW(), format % ('------', '-----'))

        for cal in self.allCals:
            PrintMsg(self._CalendarColor(cal),
                     format % (cal['accessRole'], cal['summary']))


    def TextQuery(self, searchText=''):

        # the empty string would get *ALL* events...
        if searchText == '':
            return

        if self.ignoreStarted:
            start = self.now
        else:
            start = None

        eventList = self._SearchForCalEvents(start, None, searchText)

        self._IterateEvents(self.now, eventList, yearDate=True)


    def AgendaQuery(self, startText='', endText=''):
        if startText == '':
            if self.ignoreStarted:
                start = self.now
            else:
                # convert now to midnight this morning and use for default
                start = self.now.replace(hour=0,
                                         minute=0,
                                         second=0,
                                         microsecond=0)
        else:
            try:
                start = self.dateParser.fromString(startText, not self.ignoreStarted)
            except:
                PrintErrMsg('Error: failed to parse start time\n')
                return

        if endText == '':
            end = (start + timedelta(days=self.agendaLength))
        else:
            try:
                end = self.dateParser.fromString(endText, not self.ignoreStarted)
            except:
                PrintErrMsg('Error: failed to parse end time\n')
                return

        eventList = self._SearchForCalEvents(start, end, None)

        if self.tsv:
            self._tsv(start, eventList)
        else:
            self._IterateEvents(start, eventList, yearDate=False)


    def CalQuery(self, cmd, startText='', count=1):

        if startText == '':
            # convert now to midnight this morning and use for default
            start = self.now.replace(hour=0,
                                     minute=0,
                                     second=0,
                                     microsecond=0)
        else:
            try:
                start = self.dateParser.fromString(startText)
                start = start.replace(hour=0, minute=0, second=0, microsecond=0)
            except:
                PrintErrMsg('Error: failed to parse start time\n')
                return

        # convert start date to the beginning of the week or month
        if cmd == 'calw':
            dayNum = int(start.strftime("%w"))
            if self.calMonday:
                dayNum -= 1
                if dayNum < 0:
                    dayNum = 6
            start = (start - timedelta(days=dayNum))
            end = (start + timedelta(days=(count * 7)))
        else: # cmd == 'calm':
            start = (start - timedelta(days=(start.day - 1)))
            endMonth = (start.month + 1)
            endYear = start.year
            if endMonth == 13:
                endMonth = 1
                endYear += 1
            end = start.replace(month=endMonth, year=endYear)
            daysInMonth = (end - start).days
            offsetDays = int(start.strftime('%w'))
            if self.calMonday:
                offsetDays -= 1
                if offsetDays < 0:
                    offsetDays = 6
            totalDays = (daysInMonth + offsetDays)
            count = (totalDays / 7)
            if totalDays % 7:
                count += 1

        eventList = self._SearchForCalEvents(start, end, None)

        self._GraphEvents(cmd, start, count, eventList)


    def QuickAddEvent(self, eventText, reminder=None):

        if eventText == '':
            return

        if len(self.cals) != 1:
            PrintErrMsg("Must specify a single calendar\n")
            return

        newEvent = self.calService.events().\
                   quickAdd(calendarId = self.cals[0]['id'],
                            text = eventText).execute()

        if reminder:
            rem = {}
            rem['reminders'] = {'useDefault' : False,
                                'overrides'  : [{'minutes' : reminder,
                                                 'method'  : 'popup'}]}

            newEvent = self.calService.events().\
                       patch(calendarId = self.cals[0]['id'],
                             eventId = newEvent['id'],
                             body = rem).execute()

        if self.detailUrl:
            hLink = self._ShortenURL(newEvent['htmlLink'])
            PrintMsg(CLR_GRN(), 'New event added: %s\n' % hLink)


    def AddEvent(self, eTitle, eWhere, eStart, eEnd, eDescr, reminder):

        if len(self.cals) != 1:
            PrintErrMsg("Must specify a single calendar\n")
            return

        event = {}
        event['summary'] = eTitle
        event['start']   = { 'dateTime' : eStart,
                             'timeZone' : self.cals[0]['timeZone'] }
        event['end']     = { 'dateTime' : eEnd,
                             'timeZone' : self.cals[0]['timeZone'] }
        if eWhere:
            event['location'] = eWhere
        if eDescr:
            event['description'] = eDescr
        if reminder:
            event['reminders'] = {'useDefault' : False,
                                  'overrides'  : [{'minutes' : reminder,
                                                   'method'  : 'popup'}]}

        newEvent = self.calService.events().\
                   insert(calendarId = self.cals[0]['id'],
                          body = event).execute()

        if self.detailUrl:
            hLink = self._ShortenURL(newEvent['htmlLink'])
            PrintMsg(CLR_GRN(), 'New event added: %s\n' % hLink)


    def DeleteEvents(self, searchText='', expert=False):

        # the empty string would get *ALL* events...
        if searchText == '':
            return

        eventList = self._SearchForCalEvents(None, None, searchText)

        self.iamaExpert = expert
        self._IterateEvents(self.now, eventList,
                            yearDate=True, work=self._DeleteEvent)


    def EditEvents(self, searchText=''):

        # the empty string would get *ALL* events...
        if searchText == '':
            return

        eventList = self._SearchForCalEvents(None, None, searchText)

        self._IterateEvents(self.now, eventList,
                            yearDate=True, work=self._EditEvent)


    def Remind(self, minutes=10, command=None):

        if command == None:
            command = self.command

        # perform a date query for now + minutes + slip
        start = self.now
        end   = (start + timedelta(minutes=(minutes + 5)))

        eventList = self._SearchForCalEvents(start, end, None)

        message = ''

        for event in eventList:

            # skip this event if it already started
            # XXX maybe add a 2+ minute grace period here...
            if event['s'] < self.now:
                continue

            if self.military:
                tmpTimeStr = event['s'].strftime('%H:%M')
            else:
                tmpTimeStr = \
                    event['s'].strftime('%I:%M').lstrip('0') + \
                    event['s'].strftime('%p').lower()

            message += '%s  %s\n' % \
                       (tmpTimeStr, self._ValidTitle(event).strip())

        if message == '':
            return

        cmd = shlex.split(command)

        for i, a in zip(xrange(len(cmd)), cmd):
            if a == '%s':
                cmd[i] = message

        pid = os.fork()
        if not pid:
            os.execvp(cmd[0], cmd)


    def ImportICS(self, verbose=False, reminder=None, icsFile=None):
        try:
            import vobject
        except:
            PrintErrMsg('Python vobject module not installed!\n')
            sys.exit(1)

        if len(self.cals) != 1:
            PrintErrMsg("Must specify a single calendar\n")
            return

        f = sys.stdin

        if icsFile:
            try:
                f = file(icsFile)
            except Exception, e:
                PrintErrMsg("Error: " + str(e) + "!\n")
                sys.exit(1)

        while True:

            try:
                v = vobject.readComponents(f).next()
            except StopIteration:
                break

            ve = v.vevent
            event = {}

            if hasattr(ve, 'summary'):
                DebugPrint("SUMMARY: %s\n" % ve.summary.value)
                if verbose:
                    print "Event........%s" % ve.summary.value
                event['summary'] = ve.summary.value

            if hasattr(ve, 'location'):
                DebugPrint("LOCATION: %s\n" % ve.location.value)
                if verbose:
                    print "Location.....%s" % ve.location.value
                event['location'] = ve.location.value

            if not hasattr(ve, 'dtstart') or not hasattr(ve, 'dtend'):
                PrintErrMsg("Error: event does not have a dtstart and dtend!\n")
                continue

            DebugPrint("DTSTART: %s\n" % ve.dtstart.value.isoformat())
            DebugPrint("DTEND: %s\n" % ve.dtend.value.isoformat())
            if verbose:
                print "Start........%s" % ve.dtstart.value.isoformat(' ')
                print "End..........%s" % ve.dtend.value.isoformat(' ')
                print "Local Start..%s" % ve.dtstart.value.astimezone(tzlocal())
                print "Local End....%s" % ve.dtend.value.astimezone(tzlocal())

            if hasattr(ve, 'rrule'):

                DebugPrint("RRULE: %s\n" % ve.rrule.value)
                if verbose:
                    print "Recurrence...%s" % ve.rrule.value
                    # XXX Need to print a NICE recurrence string
                    #rr = rrulestr(ve.rrule.value)
                    #print dir(rr)

                #
                # In order to add an RRULE using a DTSTART and DTEND in the
                # local timezone, there needs to be a TIMEZONE section in the
                # recurrence field. Since that is a pain and I'm lazy... as
                # a workaround I convert the DTSTART and DTEND to UTC. Google
                # handles this properly and keys off the timezone setting of
                # the calendar being added to.  The event will be shown at the
                # correct local time. :-)
                #

                if False:
                    # A TIMEZONE section is needed for this to work XXX
                    recurrence = \
                        "DTSTART;TZID=" + \
                            ve.dtstart.value.tzinfo._tzid + ":" + \
                            ve.dtstart.value.strftime('%Y%m%dT%H%M%S') + \
                            '\r\n' + \
                        "DTEND;TZID=" + \
                            ve.dtend.value.tzinfo._tzid + ":" + \
                            ve.dtend.value.strftime('%Y%m%dT%H%M%S') + \
                            '\r\n' + \
                        "RRULE:" + ve.rrule.value + '\r\n'
                else:
                    ve.dtstart.value -= ve.dtstart.value.utcoffset()
                    ve.dtstart.value = ve.dtstart.value.replace(tzinfo=None)
                    ve.dtend.value -= ve.dtend.value.utcoffset()
                    ve.dtend.value = ve.dtend.value.replace(tzinfo=None)
                    recurrence = \
                        "DTSTART:" + \
                            ve.dtstart.value.strftime('%Y%m%dT%H%M%S') + \
                            '\r\n' + \
                        "DTEND:" + \
                            ve.dtend.value.strftime('%Y%m%dT%H%M%S') + \
                            '\r\n' + \
                        "RRULE:" + ve.rrule.value + '\r\n'

                DebugPrint("RECURRENCE:\n%s\n" % recurrence)
                event['recurrence'] = [ recurrence ]

            elif hasattr(ve, 'dtstart') and hasattr(ve, 'dtend'):

                start = ve.dtstart.value.isoformat()
                end   = ve.dtend.value.isoformat()
                event['start'] = { 'dateTime' : start }
                event['end']   = { 'dateTime' : end }

                if reminder:
                    event['reminders'] = {'useDefault' : False,
                                          'overrides'  : [{'minutes' : reminder,
                                                           'method'  : 'popup'}]}

            if hasattr(ve, 'description') and ve.description.value.strip():
                descr = ve.description.value.strip()
                DebugPrint("DESCRIPTION: %s\n" % descr)
                if verbose:
                    print "Description:\n%s" % descr
                event['description'] = descr

            if hasattr(ve, 'organizer'):
                DebugPrint("ORGANIZER: %s\n" % ve.organizer.value)

                if ve.organizer.value.startswith("MAILTO:"):
                    email = ve.organizer.value[7:]
                else:
                    email = ve.organizer.value
                if verbose:
                    print "organizer:\n %s" % email
                event['organizer'] = { 'displayName' : ve.organizer.name,
                                       'email'       : email }

            if hasattr(ve, 'attendee_list'):
                DebugPrint("ATTENDEE_LIST : %s\n" % ve.attendee_list)
                if verbose:
                    print "attendees:"
                event['attendees'] = []
                for attendee in ve.attendee_list:
                    if attendee.value.startswith("MAILTO:"):
                        email = attendee.value[7:]
                    else:
                        email = attendee.value
                    if verbose:
                        print " %s" % email

                    event['attendees'].append({ 'displayName' : attendee.name,
                                                'email'       : email })

            if not verbose:
                newEvent = self.calService.events().\
                           insert(calendarId = self.cals[0]['id'],
                                  body = event).execute()
                continue

            #dprint(event)
            PrintMsg(CLR_MAG(), "\n[S]kip [i]mport [q]uit: ")
            val = raw_input()
            if not val or val.lower() == 's':
                continue
            if val.lower() == 'i':
                newEvent = self.calService.events().\
                           insert(calendarId = self.cals[0]['id'],
                                  body = event).execute()
                hLink = self._ShortenURL(newEvent['htmlLink'])
                PrintMsg(CLR_GRN(), 'New event added: %s\n' % hLink)
            elif val.lower() == 'q':
                sys.exit(0)
            else:
                PrintErrMsg('Error: invalid input\n')
                sys.exit(1)


def LoadConfig(configFile):

    config = RawConfigParser()
    config.read(os.path.expanduser(configFile))
    return config


def GetConfig(config, key, default):

    try:
        value = config.get('gcalcli', key)
    except:
        value = default

    if value and value.startswith('`'):
        # execute shell command
        cmd = value.strip()[1:-1]
        value = subprocess.check_output(cmd, shell=True)

    return value


def GetConfigMultiple(config, key, default):

    try:
        values = config.get('gcalcli', key)
    except:
        values = default

    if values == None:
        return [ None ]

    valueList = csv.reader([ values ],
                           delimiter=',',
                           quotechar='"',
                           skipinitialspace=True).next()
    return valueList


def GetTrueFalse(value):

    if value.lower() == 'false': return False
    else: return True


def GetColor(value, exitFlag):

    colors = { 'default'       : CLR_NRM(),
               'black'         : CLR_BLK(),
               'brightblack'   : CLR_BRBLK(),
               'red'           : CLR_RED(),
               'brightred'     : CLR_BRRED(),
               'green'         : CLR_GRN(),
               'brightgreen'   : CLR_BRGRN(),
               'yellow'        : CLR_YLW(),
               'brightyellow'  : CLR_BRYLW(),
               'blue'          : CLR_BLU(),
               'brightblue'    : CLR_BRBLU(),
               'magenta'       : CLR_MAG(),
               'brightmagenta' : CLR_BRMAG(),
               'cyan'          : CLR_CYN(),
               'brightcyan'    : CLR_BRCYN(),
               'white'         : CLR_WHT(),
               'brightwhite'   : CLR_BRWHT() }

    try:
        return colors[value]
    except:
        if exitFlag:
            PrintErrMsg('Error: invalid color name\n')
            sys.exit(1)
        else:
            return None


def GetCalColors(calNames):
    calColors = {}
    for calName in calNames:
        calNameParts = calName.split("#")
        calNameSimple = calNameParts[0]
        calColor = calColors.get(calNameSimple)
        if len(calNameParts) > 0:
            calColorRaw = calNameParts[-1]
            calColorNew = GetColor(calColorRaw, False)
            if calColorNew is not None:
                calColor = calColorNew
        calColors[calNameSimple] = calColor
    return calColors


def BowChickaWowWow(calService, urlService):

    try:
        opts, args = getopt.getopt(sys.argv[1:], "",
                                   ["help",
                                    "version",
                                    "config=",
                                    "cals=",
                                    "cal=",
                                    "24hr",
                                    "detail-all",
                                    "detail-calendar",
                                    "detail-location",
                                    "detail-length",
                                    "detail-reminders",
                                    "detail-descr",
                                    "detail-descr-width=",
                                    "detail-url=",
                                    "tsv",
                                    "ignore-started",
                                    "width=",
                                    "mon",
                                    "nc",
                                    "conky",
                                    "cal-owner-color=",
                                    "cal-writer-color=",
                                    "cal-reader-color=",
                                    "cal-freebusy-color=",
                                    "date-color=",
                                    "now-marker-color=",
                                    "border-color=",
                                    "locale=",
                                    "reminder=",
                                    "title=",
                                    "where=",
                                    "when=",
                                    "duration=",
                                    "descr=",
                                    "iama-expert"])
    except getopt.error:
        sys.exit(1)

    configFile = os.path.expanduser('~') + '/.gcalclirc'

    # look for config file override then load the config file
    # we do this first because command line args take precedence
    for opt, arg in opts:
        if opt == "--config": configFile = arg

    cfg = LoadConfig(configFile)

    calNames      = GetConfigMultiple(cfg, 'cal', None)
    military      = GetTrueFalse(GetConfig(cfg, '24hr', 'false'))
    ignoreStarted = GetTrueFalse(GetConfig(cfg, 'ignore-started', 'false'))
    calWidth      = int(GetConfig(cfg, 'width', '10'))
    calMonday     = GetTrueFalse(GetConfig(cfg, 'mon', 'false'))
    tsv           = GetTrueFalse(GetConfig(cfg, 'tsv', 'false'))
    customLocale  = GetConfig(cfg, 'locale', None)
    reminder      = GetConfig(cfg, 'reminder', None)

    detailAll        = GetTrueFalse(GetConfig(cfg, 'detail-all', 'false'))
    detailCalendar   = GetTrueFalse(GetConfig(cfg, 'detail-calendar', 'false'))
    detailLocation   = GetTrueFalse(GetConfig(cfg, 'detail-location', 'false'))
    detailLength     = GetTrueFalse(GetConfig(cfg, 'detail-length', 'false'))
    detailReminders  = GetTrueFalse(GetConfig(cfg, 'detail-reminders', 'false'))
    detailDescr      = GetTrueFalse(GetConfig(cfg, 'detail-descr', 'false'))
    detailDescrWidth = int(GetConfig(cfg, 'detail-descr-width', '80'))
    detailUrl        = GetConfig(cfg, 'detail-url', None)

    calOwnerColor = \
        GetColor(GetConfig(cfg, 'cal-owner-color', 'cyan'), True)
    calWriterColor = \
        GetColor(GetConfig(cfg, 'cal-writer-color', 'green'), True)
    calReaderColor = \
        GetColor(GetConfig(cfg, 'cal-reader-color', 'magenta'), True)
    calFreeBusyColor = \
        GetColor(GetConfig(cfg, 'cal-freebusy-color', 'default'), True)
    dateColor = \
        GetColor(GetConfig(cfg, 'date-color', 'yellow'), True)
    nowMarkerColor = \
        GetColor(GetConfig(cfg, 'now-marker-color', 'brightred'), True)
    borderColor = \
        GetColor(GetConfig(cfg, 'border-color', 'white'), True)

    eTitle    = None
    eWhere    = None
    eWhen     = None
    eDuration = None
    eDescr    = None

    iamaExpert = False # this option CANNOT be set in the config file

    # fix wokCalNames when not specified in config file
    if len(calNames) == 1 and calNames[0] == None:
        calNames      = []
        calNameColors = []

    calNamesCommandLine = []

    # Process options
    for opt, arg in opts:

        if opt == "--help":
            Usage()

        if opt == "--version":
            Version()

        elif opt == "--cal":
            calNames.append(arg)
            calNamesCommandLine.append(arg)

        elif opt == "--24hr":
            military = True

        elif opt == "--detail-all":
            detailCalendar  = True
            detailLocation  = True
            detailLength    = True
            detailReminders = True
            detailDescr     = True
            if detailUrl != "short":
                detailUrl = "long"

        elif opt == "--detail-calendar":
            detailCalendar = True

        elif opt == "--detail-location":
            detailLocation = True

        elif opt == "--detail-length":
            detailLength = True

        elif opt == "--detail-reminders":
            detailReminders = True

        elif opt == "--detail-descr":
            detailDescr = True

        elif opt == "--detail-descr-width":
            detailDescrWidth = int(arg)

        elif opt == "--detail-url":
            detailUrl = arg

        elif opt == "--ignore-started":
            ignoreStarted = True

        elif opt == "--width":
            calWidth = int(arg)

        elif opt == "--mon":
            calMonday = True

        elif opt == "--nc":
            CLR.useColor = False

        elif opt == "--conky":
            SetConkyColors()

        elif opt == "--cal-owner-color":
            calOwnerColor = GetColor(arg, True)

        elif opt == "--cal-writer-color":
            calWriterColor = GetColor(arg, True)

        elif opt == "--cal-reader-color":
            calReaderColor = GetColor(arg, True)

        elif opt == "--cal-freebusy-color":
            calFreeBusyColor = GetColor(arg, True)

        elif opt == "--date-color":
            dateColor = GetColor(arg, True)

        elif opt == "--now-marker-color":
            nowMarkerColor = GetColor(arg, True)

        elif opt == "--border-color":
            borderColor = GetColor(arg, True)

        elif opt == "--tsv":
            tsv = True

        elif opt == "--locale":
            customLocale = arg

        elif opt == "--reminder":
            reminder = arg

        elif (opt == "--title"):
            eTitle = arg

        elif (opt == "--where"):
            eWhere = arg

        elif (opt == "--when"):
            eWhen = arg

        elif (opt == "--duration"):
            eDuration = arg

        elif (opt == "--descr"):
            eDescr = arg

        elif (opt == "--iama-expert"):
            iamaExpert = True

    if detailUrl and detailUrl != 'short' and detailUrl != 'long':
        PrintErrMsg('Error: invalid detail url\n')
        sys.exit(1)

    if len(args) == 0:
        PrintErrMsg('Error: no command (--help)\n')
        sys.exit(1)

    calColors = GetCalColors(calNames)
    if len(calNamesCommandLine) > 0:
        calNames = calNamesCommandLine

    calNamesFiltered = []
    calNameColors = []
    for calName in calNames:
        calNameSimple = calName.split("#")[0]
        calNamesFiltered.append(calNameSimple)
        calNameColors.append(calColors[calNameSimple])
    calNames = calNamesFiltered

    gcal = gcalcli(calService=calService,
                   urlService=urlService,
                   calNames=calNames,
                   calNameColors=calNameColors,
                   military=military,
                   detailCalendar=detailCalendar,
                   detailLocation=detailLocation,
                   detailLength=detailLength,
                   detailReminders=detailReminders,
                   detailDescr=detailDescr,
                   detailDescrWidth=detailDescrWidth,
                   detailUrl=detailUrl,
                   ignoreStarted=ignoreStarted,
                   calWidth=calWidth,
                   calMonday=calMonday,
                   calOwnerColor=calOwnerColor,
                   calWriterColor=calWriterColor,
                   calReaderColor=calReaderColor,
                   calFreeBusyColor=calFreeBusyColor,
                   dateColor=dateColor,
                   nowMarkerColor=nowMarkerColor,
                   borderColor=borderColor,
                   tsv=tsv,
                   customLocale=customLocale)

    if args[0] == 'list':
        gcal.ListAllCalendars()

    elif args[0] == 'search':
        if len(args) != 2:
            PrintErrMsg('Error: invalid search string\n')
            sys.exit(1)

        # allow unicode strings for input
        gcal.TextQuery(unicode(args[1], locale.getpreferredencoding()))

        sys.stdout.write('\n')

    elif args[0] == 'agenda':
        if len(args) == 3: # start and end
            gcal.AgendaQuery(startText=args[1], endText=args[2])
        elif len(args) == 2: # start
            gcal.AgendaQuery(startText=args[1])
        elif len(args) == 1: # defaults
            gcal.AgendaQuery()
        else:
            PrintErrMsg('Error: invalid agenda arguments\n')
            sys.exit(1)

        if not tsv:
            sys.stdout.write('\n')

    elif args[0] == 'calw':
        if not calWidth:
            PrintErrMsg('Error: invalid width, don\'t be an idiot!\n')
            sys.exit(1)

        if len(args) >= 2:
            try:
                count = int(args[1])
            except:
                PrintErrMsg('Error: invalid calw arguments\n')
                sys.exit(1)

        if len(args) == 3: # weeks and start
            gcal.CalQuery(args[0], count=int(args[1]), startText=args[2])
        elif len(args) == 2: # weeks
            gcal.CalQuery(args[0], count=int(args[1]))
        elif len(args) == 1: # defaults
            gcal.CalQuery(args[0])
        else:
            PrintErrMsg('Error: invalid calw arguments\n')
            sys.exit(1)

        sys.stdout.write('\n')

    elif args[0] == 'calm':
        if not calWidth:
            PrintErrMsg('Error: invalid width, don\'t be an idiot!\n')
            sys.exit(1)

        if len(args) == 2: # start
            gcal.CalQuery(args[0], startText=args[1])
        elif len(args) == 1: # defaults
            gcal.CalQuery(args[0])
        else:
            PrintErrMsg('Error: invalid calm arguments\n')
            sys.exit(1)

        sys.stdout.write('\n')

    elif args[0] == 'quick':
        if len(args) != 2:
            PrintErrMsg('Error: invalid event text\n')
            sys.exit(1)

        # allow unicode strings for input
        gcal.QuickAddEvent(unicode(args[1], locale.getpreferredencoding()),
                           reminder=reminder)

    elif (args[0] == 'add'):
        if eTitle == None:
            PrintMsg(CLR_MAG(), "Title: ")
            eTitle = raw_input()
        if eWhere == None:
            PrintMsg(CLR_MAG(), "Location: ")
            eWhere = raw_input()
        if eWhen == None:
            PrintMsg(CLR_MAG(), "When: ")
            eWhen = raw_input()
        if eDuration == None:
            PrintMsg(CLR_MAG(), "Duration (mins): ")
            eDuration = raw_input()
        if eDescr == None:
            PrintMsg(CLR_MAG(), "Description: ")
            eDescr = raw_input()
        if reminder == None:
            PrintMsg(CLR_MAG(), "Reminder (mins): ")
            reminder = raw_input()

        # calculate "when" time:
        eStart, eEnd = GetTimeFromStr(eWhen, eDuration)

        # allow unicode strings for input
        ueTitle = unicode(eTitle, locale.getpreferredencoding())
        ueWhere = unicode(eWhere, locale.getpreferredencoding())
        ueStart = unicode(eStart, locale.getpreferredencoding())
        ueEnd   = unicode(eEnd,   locale.getpreferredencoding())
        ueDescr = unicode(eDescr, locale.getpreferredencoding())

        gcal.AddEvent(ueTitle, ueWhere, ueStart, ueEnd, ueDescr, reminder)

    elif args[0] == 'delete':
        if len(args) != 2:
            PrintErrMsg('Error: invalid search string\n')
            sys.exit(1)

        # allow unicode strings for input
        gcal.DeleteEvents(unicode(args[1], locale.getpreferredencoding()),
                          iamaExpert)

        sys.stdout.write('\n')

    elif args[0] == 'edit':
        if len(args) != 2:
            PrintErrMsg('Error: invalid search string\n')
            sys.exit(1)

        # allow unicode strings for input
        gcal.EditEvents(unicode(args[1], locale.getpreferredencoding()))

        sys.stdout.write('\n')

    elif args[0] == 'remind':
        if len(args) == 3: # minutes and command
            gcal.Remind(int(args[1]), args[2])
        elif len(args) == 2: # minutes
            gcal.Remind(int(args[1]))
        elif len(args) == 1: # defaults
            gcal.Remind()
        else:
            PrintErrMsg('Error: invalid remind arguments\n')
            sys.exit(1)

    elif args[0] == 'import':
        args = args[1:]
        verbose = False
        if len(args) >= 1 and args[0] == "-v":
            verbose = True
            args = args[1:]
        if len(args) == 0: # stdin
            gcal.ImportICS(verbose, reminder)
        elif len(args) == 1: # ics file
            gcal.ImportICS(verbose, reminder, args[0])
        else:
            PrintErrMsg('Error: invalid import arguments\n')
            sys.exit(1)

    elif args[0] == 'help':
        Usage()

    else:
        PrintErrMsg('Error: unknown command (--help)\n')
        sys.exit(1)


def SIGINT_handler(signum, frame):
    PrintErrMsg('Signal caught, bye!\n')
    sys.exit(1)

signal.signal(signal.SIGINT, SIGINT_handler)

#-------------------------------------------------------------------------------
http = httplib2.Http()

flow = OAuth2WebServerFlow(
           client_id='232867676714.apps.googleusercontent.com',
           client_secret='3tZSxItw6_VnZMezQwC8lUqy',
           scope=['https://www.googleapis.com/auth/calendar',
                  'https://www.googleapis.com/auth/urlshortener'],
           user_agent=__program__+'/'+__version__)
storage = Storage(os.path.expanduser('~') + '/.gcalcli_oauth')
credentials = storage.get()
if credentials is None or credentials.invalid == True:
    credentials = run(flow, storage)
http = credentials.authorize(http)
calService = build(serviceName='calendar', version='v3', http=http,
                   developerKey='AIzaSyA6qJCdEnUiOX7Y79Ro5eA2toInxwWCikc')
urlService = build(serviceName='urlshortener', version='v1', http=http,
                   developerKey='AIzaSyA6qJCdEnUiOX7Y79Ro5eA2toInxwWCikc')
#-------------------------------------------------------------------------------

if __name__ == '__main__':
    BowChickaWowWow(calService, urlService)
<|MERGE_RESOLUTION|>--- conflicted
+++ resolved
@@ -45,12 +45,8 @@
 #                 \___|  \___|/_/ \_\ |____| \___||____||___|               #
 #                                                                           #
 # Author: Eric Davis <http://www.insanum.com>                               #
-<<<<<<< HEAD
+#         Brian Hartvigsen <http://github.com/tresni>                       #
 # Home: https://github.com/insanum/gcalcli                                  #
-=======
-#         Brian Hartvigsen <http://github.com/tresni>                       #
-# Home: http://code.google.com/p/gcalcli                                    #
->>>>>>> a9e22050
 #                                                                           #
 # Requirements:                                                             #
 #  - Python 2                                                               #
@@ -63,25 +59,16 @@
 # Optional:                                                                 #
 #  - vobject Python module (needed for importing ics/vcal files)            #
 #        http://vobject.skyhouseconsulting.com                              #
-<<<<<<< HEAD
-#  - simplejson Python 2 module                                             #
-=======
-#  - simplejson Python module (needed for url shortening)                    #
->>>>>>> a9e22050
-#        https://github.com/simplejson/simplejson                           #
 #  - parsedatetime Python module (needed for fuzzy date parsing)            #
 #        https://github.com/bear/parsedatetime                              #
 #                                                                           #
+# Everything you need to know (Google API Calendar v3): http://goo.gl/HfTGQ #
+#                                                                           #
 #############################################################################
 
 __program__         = 'gcalcli'
-<<<<<<< HEAD
 __version__         = 'v3.1'
-__author__          = 'Eric Davis'
-=======
-__version__         = 'v2.4'
 __author__          = 'Eric Davis, Brian Hartvigsen'
->>>>>>> a9e22050
 __gcalcli_api_key__ = 'AIzaSyA6qJCdEnUiOX7Y79Ro5eA2toInxwWCikc'
 
 try:
@@ -103,11 +90,6 @@
     print "ERROR: Missing module - %s" % e.args[0]
     sys.exit(1)
 
-<<<<<<< HEAD
-#
-# Everything you need to know (Google API Calendar v3): http://goo.gl/HfTGQ
-#
-=======
 try:
     # If they have parsedatetime, we'll use it for fuzzy datetime comparison
     from parsedatetime import parsedatetime
@@ -116,7 +98,6 @@
         class Calendar:
             def parse(self, string):
                 return ([], 0)
->>>>>>> a9e22050
 
 def Version():
     sys.stdout.write(__program__+' '+__version__+' ('+__author__+')\n')
@@ -367,7 +348,6 @@
     sys.stdout.write(str(CLR_NRM()))
 
 
-<<<<<<< HEAD
 def dprint(obj):
     try:
         from pprint import pprint
@@ -375,13 +355,6 @@
     except ImportError, e:
         print obj
 
-
-def GetTimeFromStr(eWhen, eDuration):
-    defaultDateTime = datetime.now().replace(hour=0,
-                                             minute=0,
-                                             second=0,
-                                             microsecond=0)
-=======
 class DateTimeParser:
     def __init__(self):
         self.pdtCalendar = parsedatetime.Calendar();
@@ -408,7 +381,6 @@
 
 def GetTimeFromStr(eWhen, eDuration=0):
     dtp = DateTimeParser()
->>>>>>> a9e22050
 
     try:
         eTimeStart = dtp.fromString(eWhen)
@@ -427,24 +399,6 @@
 
     return sTimeStart, sTimeStop
 
-
-<<<<<<< HEAD
-=======
-def ShortenURL(url):
-    from urllib2 import urlopen, Request
-    try:
-        import simplejson as json
-    except ImportError:
-        import json
-    gshort  = 'https://www.googleapis.com/urlshortener/v1/url'
-    data    = {"longUrl":url, "key":__gcalcli_api_key__}
-    headers = {'Content-Type':'application/json', 'User-Agent':'gcalcli'}
-    r = urlopen(Request(gshort, json.dumps(data), headers))
-    j = json.loads(r.read())
-    return j['id'] if 'id' in j else url
-
-
->>>>>>> a9e22050
 class gcalcli:
 
     allCals       = None
@@ -904,9 +858,9 @@
 
     def _tsv(self, startDateTime, eventList):
         for event in eventList:
-<<<<<<< HEAD
             tmpLink    = self._ShortenURL(event['htmlLink'])
             tmpDayStr  = event['s'].strftime('%F')
+            tmpDayStp  = event['e'].strftime('%F')
             tmpTimeStr = event['s'].strftime("%H:%M")
             tmpTimeStp = event['e'].strftime("%H:%M")
             tmpWhere = ''
@@ -915,29 +869,10 @@
             tmpContent = ''
             if 'description' in event and event['description'].strip():
                 tmpContent = event['description'].strip()
-=======
-            tmpLink = event.GetHtmlLink().href
-            if self.detailUrl == "short":
-                tmpLink = ShortenURL(tmpLink)
-            tmpDayStr = event.s.strftime(dayFormat)
-            tmpDayEnd = event.e.strftime(dayFormat)
-            tmpTimeStr = event.s.strftime("%H:%M")
-            tmpTimeStp = event.e.strftime("%H:%M")
-
-            if event.where and len(event.where) > 0 and \
-               event.where[0].value_string:
-                tmpWhere = event.where[0].value_string
-            else:
-                tmpWhere = ''
-            if event.content and event.content.text:
-                tmpContent = event.content.text
-            else:
-                tmpContent = ''
->>>>>>> a9e22050
             str = "%s\t%s\t%s\t%s\t%s\t%s\t%s" % (
                 tmpDayStr,
                 tmpTimeStr,
-                tmpDayEnd,
+                tmpDayStp,
                 tmpTimeStp,
                 tmpLink,
                 self._ValidTitle(event).strip(),
