--- conflicted
+++ resolved
@@ -1798,7 +1798,6 @@
                 PrintErrMsg("Error: " + str(e) + "!\n")
                 sys.exit(1)
 
-<<<<<<< HEAD
         while True:
 
             try:
@@ -1838,57 +1837,7 @@
                     PrintErrMsg('Error: invalid input\n')
                     sys.exit(1)
 
-
-def LoadConfig(configFile):
-
-    config = RawConfigParser()
-    config.read(os.path.expanduser(configFile))
-    return config
-
-
-def GetConfig(config, key, default):
-
-    try:
-        value = config.get('gcalcli', key)
-    except:
-        value = default
-
-    if value and value.startswith('`'):
-        # execute shell command
-        cmd = value.strip()[1:-1]
-        value = subprocess.check_output(cmd, shell=True)
-
-    return value
-
-
-def GetConfigMultiple(config, key, default):
-
-    try:
-        values = config.get('gcalcli', key)
-    except:
-        values = default
-
-    if values == None:
-        return [ None ]
-
-    valueList = csv.reader([ values ],
-                           delimiter=',',
-                           quotechar='"',
-                           skipinitialspace=True).next()
-    return valueList
-
-
-def GetTrueFalse(value):
-
-    if value.lower() == 'false': return False
-    else: return True
-
-
-def GetColor(value, exitFlag):
-=======
 def GetColor(value):
->>>>>>> 607f91f9
-
     colors = { 'default'       : CLR_NRM(),
                'black'         : CLR_BLK(),
                'brightblack'   : CLR_BRBLK(),
