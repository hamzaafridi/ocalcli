--- conflicted
+++ resolved
@@ -797,35 +797,24 @@
                          (tmpTimeStr, self._ValidTitle(event.title.text).strip()))
 
             if self.detailLocation:
-                clr = CLR_NRM()
-<<<<<<< HEAD
-                if event.where[0].value_string:
-                    str = "%s  Location: %s\n" % (detailsIndent,
-                                                  event.where[0].value_string)
-                    PrintMsg(clr, str)
-=======
-                reminders = None
-
                 if event.where and 0 in event.where:
-                    if reminder in event.where[0]:
-                        reminders = event.where[0].reminder
                     if event.where[0].value_string:
                         str = "%s  Location: %s\n" % (
                             detailsIndent,
                             event.where[0].value_string
                         )
-                        PrintMsg(clr, str)
->>>>>>> 8118b787
+                        PrintMsg(CLR_NRM(), str)
 
             if self.detailLength:
-                clr = CLR_NRM()
                 diffDateTime = (event.e - event.s)
                 str = "%s  Length: %s\n" % (detailsIndent, diffDateTime)
-                PrintMsg(clr, str)
+                PrintMsg(CLR_NRM(), str)
 
             if self.detailReminders:
-                clr = CLR_NRM()
-                # XXX Why does accessing event.when[0].reminder[0] fail?
+                reminders = []
+                if event.where and 0 in event.where:
+                    if reminder in event.where[0]:
+                        reminders = event.where[0].reminder
                 for rem in reminders:
                     remStr = ''
                     if rem.days:
@@ -837,20 +826,18 @@
                         if remStr != '': remStr += ' '
                         remStr += "%s Minutes" % (rem.minutes)
                     str = "%s  Reminder: %s\n" % (detailsIndent, remStr)
-                    PrintMsg(clr, str)
-
-<<<<<<< HEAD
+                    PrintMsg(CLR_NRM(), str)
+
             if self.detailDescr:
-                clr = CLR_NRM()
-                if event.content.text:
-                    str = "%s  Description: %s\n" % (detailsIndent,
-                                                     event.content.text)
-=======
                 if event.content and event.content.text:
-                    str = "%s  Content: %s\n" % (detailsIndent,
-                                                event.content.text)
->>>>>>> 8118b787
-                    PrintMsg(clr, str)
+                    marker = "----------------------------------------"
+                    str = "%s  Description:\n%s\n%s\n%s\n" % (
+                        detailsIndent,
+                        marker,
+                        event.content.text,
+                        marker
+                    )
+                    PrintMsg(CLR_NRM(), str)
 
 
     def _GetAllEvents(self, cal, feed, end):
