#!/usr/bin/env python

# ** The MIT License **
#
# Copyright (c) 2007 Eric Davis (aka Insanum)
#
# Permission is hereby granted, free of charge, to any person obtaining a copy
# of this software and associated documentation files (the "Software"), to deal
# in the Software without restriction, including without limitation the rights
# to use, copy, modify, merge, publish, distribute, sublicense, and/or sell
# copies of the Software, and to permit persons to whom the Software is
# furnished to do so, subject to the following conditions:
#
# The above copyright notice and this permission notice shall be included in all
# copies or substantial portions of the Software.
#
# THE SOFTWARE IS PROVIDED "AS IS", WITHOUT WARRANTY OF ANY KIND, EXPRESS OR
# IMPLIED, INCLUDING BUT NOT LIMITED TO THE WARRANTIES OF MERCHANTABILITY,
# FITNESS FOR A PARTICULAR PURPOSE AND NONINFRINGEMENT. IN NO EVENT SHALL THE
# AUTHORS OR COPYRIGHT HOLDERS BE LIABLE FOR ANY CLAIM, DAMAGES OR OTHER
# LIABILITY, WHETHER IN AN ACTION OF CONTRACT, TORT OR OTHERWISE, ARISING FROM,
# OUT OF OR IN CONNECTION WITH THE SOFTWARE OR THE USE OR OTHER DEALINGS IN THE
# SOFTWARE.
#
# Dude... just buy us a beer. :-)
#

# XXX Todo/Cleanup XXX
# threading is currently broken when getting event list
# if threading works then move pageToken processing from GetAllEvents to thread
# support different types of reminders plus multiple ones (popup, sms, email)
# add caching, should be easy (dump all calendar JSON data to file)
# add support for multiline description input in the 'add' and 'edit' commands
# maybe add support for freebusy ?

#############################################################################
#                                                                           #
#                                      (           (     (                  #
#               (         (     (      )\ )   (    )\ )  )\ )               #
#               )\ )      )\    )\    (()/(   )\  (()/( (()/(               #
#              (()/(    (((_)((((_)(   /(_))(((_)  /(_)) /(_))              #
#               /(_))_  )\___ )\ _ )\ (_))  )\___ (_))  (_))                #
#              (_)) __|((/ __|(_)_\(_)| |  ((/ __|| |   |_ _|               #
#                | (_ | | (__  / _ \  | |__ | (__ | |__  | |                #
#                 \___|  \___|/_/ \_\ |____| \___||____||___|               #
#                                                                           #
# Author: Eric Davis <http://www.insanum.com>                               #
#         Brian Hartvigsen <http://github.com/tresni>                       #
# Home: https://github.com/insanum/gcalcli                                  #
#                                                                           #
# Requirements:                                                             #
#  - Python 2                                                               #
#        http://www.python.org                                              #
#  - Google APIs Client Library for Python 2                                #
#        https://developers.google.com/api-client-library/python            #
#  - dateutil Python 2 module                                               #
#        http://www.labix.org/python-dateutil                               #
#                                                                           #
# Optional:                                                                 #
#  - vobject Python module (needed for importing ics/vcal files)            #
#        http://vobject.skyhouseconsulting.com                              #
#  - parsedatetime Python module (needed for fuzzy date parsing)            #
#        https://github.com/bear/parsedatetime                              #
#                                                                           #
# Everything you need to know (Google API Calendar v3): http://goo.gl/HfTGQ #
#                                                                           #
#############################################################################

__program__         = 'gcalcli'
__version__         = 'v3.1'
__author__          = 'Eric Davis, Brian Hartvigsen'
__doc__             = '''
Usage:

%s [options] command [command args or options]

 Commands:

  list                     list all calendars

  search <text>            search for events
                           - case insensitive search terms to find events that
                             match these terms in any field, like traditional
                             Google search with quotes, exclusion, etc.
                           - for example to get just games: "soccer -practice"

  agenda [start] [end]     get an agenda for a time period
                           - start time default is 12am today
                           - end time default is 5 days from start
                           - example time strings:
                              '9/24/2007'
                              '24/09/2007'
                              '24/9/07'
                              'Sep 24 2007 3:30pm'
                              '2007-09-24T15:30'
                              '2007-09-24T15:30-8:00'
                              '20070924T15'
                              '8am'

  calw <weeks> [start]     get a week based agenda in a nice calendar format
                           - weeks is the number of weeks to display
                           - start time default is beginning of this week
                           - note that all events for the week(s) are displayed

  calm [start]             get a month agenda in a nice calendar format
                           - start time default is the beginning of this month
                           - note that all events for the month are displayed
                             and only one month will be displayed

  quick <text>             quick add an event to a calendar
                           - a single --cal must specified
                           - the --detail-url option will show the event link
                           - example text:
                              'Dinner with Eric 7pm tomorrow'
                              '5pm 10/31 Trick or Treat'

  add                      add a detailed event to a calendar
                           - a single --cal must specified
                           - the --detail-url option will show the event link
                           - example:
                              gcalcli --cal 'Eric Davis'
                                      --title 'Analysis of Algorithms Final'
                                      --where UCI
                                      --when '12/14/2012 10:00'
                                      --duration 60
                                      --descr 'It is going to be hard!'
                                      --reminder 30
                                      add

  delete <text>            delete event(s)
                           - case insensitive search terms to find and delete
                             events, just like the 'search' command
                           - deleting is interactive
                             use the --iama-expert option to auto delete
                             THINK YOU'RE AN EXPERT? USE AT YOUR OWN RISK!!!
                           - use the --detail options to show event details

  edit <text>              edit event(s)
                           - case insensitive search terms to find and edit
                             events, just like the 'search' command
                           - editing is interactive

  import [file]       import an ics/vcal file to a calendar
                           - a single --cal must specified
                           - if a file is not specified then the data is read
                             from standard input
                           - if -v is given then each event in the file is
                             displayed and you're given the option to import
                             or skip it, by default everything is imported
                             quietly without any interaction

  remind <mins> <command>  execute command if event occurs within <mins>
                           minutes time ('%%s' in <command> is replaced with
                           event start time and title text)
                           - <mins> default is 10
                           - default command:
                              'notify-send -u critical -a gcalcli %%s'
'''

__API_CLIENT_ID__ = '232867676714.apps.googleusercontent.com'
__API_CLIENT_SECRET__ = '3tZSxItw6_VnZMezQwC8lUqy'

# These are standard libraries and should never fail
import sys, os, re, gflags, shlex, time
import locale, textwrap, signal
from Queue import Queue
from datetime import datetime, timedelta, date
from unicodedata import east_asian_width

# Required 3rd partie libraries
try:
    from dateutil.tz import *
    from dateutil.parser import *
    from dateutil.rrule import *
    import httplib2
    from apiclient.discovery import build
    from oauth2client.file import Storage
    from oauth2client.client import OAuth2WebServerFlow
    from oauth2client.tools import run
except ImportError, e:
    print "ERROR: Missing module - %s" % e.args[0]
    sys.exit(1)

# cPickle is a standard library, but in case someone did something really
# dumb, fall back to pickle.  If that's not their, your python is fucked
try:
    import cPickle as pickle
except ImportError:
    import pickle

# simplejson is the upstream version of the json standard library.  Use it if
# it's available, otherwise, just use the standard library
try:
    from simplejson import json
except ImportError:
    import json

# If they have parsedatetime, we'll use it for fuzzy datetime comparison.  If
# not, we just return a fake failure every time and use only dateutil.
try:
    from parsedatetime import parsedatetime
except:
    class parsedatetime:
        class Calendar:
            def parse(self, string):
                return ([], 0)

def Version():
    sys.stdout.write(__program__+' '+__version__+' ('+__author__+')\n')
    sys.exit(1)

def Usage(expanded=False):
    sys.stdout.write(__doc__ % sys.argv[0])
    if expanded:
        print FLAGS.MainModuleHelp()
    sys.exit(1)

class CLR:

    useColor = True
    conky    = False

    def __str__(self):
        return self.color if self.useColor else ""

class CLR_NRM(CLR):   color = "\033[0m"
class CLR_BLK(CLR):   color = "\033[0;30m"
class CLR_BRBLK(CLR): color = "\033[30;1m"
class CLR_RED(CLR):   color = "\033[0;31m"
class CLR_BRRED(CLR): color = "\033[31;1m"
class CLR_GRN(CLR):   color = "\033[0;32m"
class CLR_BRGRN(CLR): color = "\033[32;1m"
class CLR_YLW(CLR):   color = "\033[0;33m"
class CLR_BRYLW(CLR): color = "\033[33;1m"
class CLR_BLU(CLR):   color = "\033[0;34m"
class CLR_BRBLU(CLR): color = "\033[34;1m"
class CLR_MAG(CLR):   color = "\033[0;35m"
class CLR_BRMAG(CLR): color = "\033[35;1m"
class CLR_CYN(CLR):   color = "\033[0;36m"
class CLR_BRCYN(CLR): color = "\033[36;1m"
class CLR_WHT(CLR):   color = "\033[0;37m"
class CLR_BRWHT(CLR): color = "\033[37;1m"


def SetConkyColors():
    # XXX these colors should be configurable
    CLR.conky       = True
    CLR_NRM.color   = ""
    CLR_BLK.color   = "${color black}"
    CLR_BRBLK.color = "${color black}"
    CLR_RED.color   = "${color red}"
    CLR_BRRED.color = "${color red}"
    CLR_GRN.color   = "${color green}"
    CLR_BRGRN.color = "${color green}"
    CLR_YLW.color   = "${color yellow}"
    CLR_BRYLW.color = "${color yellow}"
    CLR_BLU.color   = "${color blue}"
    CLR_BRBLU.color = "${color blue}"
    CLR_MAG.color   = "${color magenta}"
    CLR_BRMAG.color = "${color magenta}"
    CLR_CYN.color   = "${color cyan}"
    CLR_BRCYN.color = "${color cyan}"
    CLR_WHT.color   = "${color white}"
    CLR_BRWHT.color = "${color white}"


<<<<<<< HEAD
class ART:

    useArt = True
    fancy  = ''
    plain  = ''

    def __str__(self):
        return self.fancy if self.useArt else self.plain

class ART_HRZ(ART): fancy = '\033(0\x71\033(B' ; plain = '-'
class ART_VRT(ART): fancy = '\033(0\x78\033(B' ; plain = '|'
class ART_LRC(ART): fancy = '\033(0\x6A\033(B' ; plain = '+'
class ART_URC(ART): fancy = '\033(0\x6B\033(B' ; plain = '+'
class ART_ULC(ART): fancy = '\033(0\x6C\033(B' ; plain = '+'
class ART_LLC(ART): fancy = '\033(0\x6D\033(B' ; plain = '+'
class ART_CRS(ART): fancy = '\033(0\x6E\033(B' ; plain = '+'
class ART_LTE(ART): fancy = '\033(0\x74\033(B' ; plain = '+'
class ART_RTE(ART): fancy = '\033(0\x75\033(B' ; plain = '+'
class ART_BTE(ART): fancy = '\033(0\x76\033(B' ; plain = '+'
class ART_UTE(ART): fancy = '\033(0\x77\033(B' ; plain = '+'

=======
def PrintErrMsg(msg):
    PrintMsg(CLR_BRRED(), msg)
>>>>>>> e1b83e1f

def PrintErrMsg(msg):
    PrintMsg(CLR_BRRED(), msg)

def PrintMsg(color, msg):
    if isinstance(msg, unicode):
        msg = msg.encode(locale.getpreferredencoding() or "UTF-8", "ignore")

    if CLR.useColor:
        sys.stdout.write(str(color))
        sys.stdout.write(msg)
        sys.stdout.write(str(CLR_NRM()))
    else:
        sys.stdout.write(msg)

def DebugPrint(msg):
    return
    PrintMsg(CLR_YLW(), msg)
<<<<<<< HEAD

def dprint(obj):
    try:
        from pprint import pprint
        pprint(obj)
    except ImportError, e:
        print obj

=======
>>>>>>> e1b83e1f

class DateTimeParser:
    def __init__(self):
        self.pdtCalendar = parsedatetime.Calendar()

    def fromString(self, eWhen, useMidnight=True):
        if useMidnight:
            defaultDateTime = datetime.now(tzlocal()).replace(hour=0,
                                                     minute=0,
                                                     second=0,
                                                     microsecond=0)
        else:
            defaultDateTime = datetime.now(tzlocal())

        try:
            eTimeStart = parse(eWhen, default=defaultDateTime)
        except:
            struct, result = self.pdtCalendar.parse(eWhen)
            if not result:
                raise ValueError("Date and time is invalid")
            eTimeStart = datetime.fromtimestamp(time.mktime(struct), tzlocal())


        return eTimeStart


def GetTimeFromStr(eWhen, eDuration=0):
    dtp = DateTimeParser()

    try:
        eTimeStart = dtp.fromString(eWhen)
    except:
        PrintErrMsg('Date and time is invalid!\n')
        sys.exit(1)

    try:
        eTimeStop = eTimeStart + timedelta(minutes=float(eDuration))
    except:
        PrintErrMsg('Duration time (minutes) is invalid\n')
        sys.exit(1)

    sTimeStart = eTimeStart.isoformat()
    sTimeStop = eTimeStop.isoformat()

    return sTimeStart, sTimeStop


class gcalcli:

    cache         = {}
    refreshCache  = False
    useCache      = True
    allCals       = []
    allEvents     = []
    cals          = []
    now           = datetime.now(tzlocal())
    agendaLength  = 5
    authHttp      = None
    calService    = None
    urlService    = None
    military      = False
    ignoreStarted = False
    calWidth      = 10
    calMonday     = False
    command       = 'notify-send -u critical -a gcalcli %s'
    tsv           = False
    dateParser    = DateTimeParser()

    detailCalendar   = False
    detailLocation   = False
    detailLength     = False
    detailReminders  = False
    detailDescr      = False
    detailDescrWidth = 80
    detailUrl        = None

    calOwnerColor    = CLR_CYN()
    calWriterColor   = CLR_GRN()
    calReaderColor   = CLR_MAG()
    calFreeBusyColor = CLR_NRM()
    dateColor        = CLR_YLW()
    nowMarkerColor   = CLR_BRRED()
    borderColor      = CLR_WHT()

    ACCESS_OWNER    = 'owner'
    ACCESS_WRITER   = 'writer'
    ACCESS_READER   = 'reader'
    ACCESS_FREEBUSY = 'freeBusyReader'

    def __init__(self,
                 calNames=[],
                 calNameColors=[],
                 military=False,
                 detailCalendar=False,
                 detailLocation=False,
                 detailLength=False,
                 detailReminders=False,
                 detailDescr=False,
                 detailDescrWidth=80,
                 detailUrl=None,
                 ignoreStarted=False,
                 calWidth=10,
                 calMonday=False,
                 calOwnerColor=CLR_CYN(),
                 calWriterColor=CLR_GRN(),
                 calReaderColor=CLR_MAG(),
                 calFreeBusyColor=CLR_NRM(),
                 dateColor=CLR_YLW(),
                 nowMarkerColor=CLR_BRRED(),
                 borderColor=CLR_WHT(),
                 tsv=False,
                 refreshCache=False,
                 useCache=True,
                 configFolder=None,
                 client_id=__API_CLIENT_ID__,
                 client_secret=__API_CLIENT_SECRET__):

        self.military      = military
        self.ignoreStarted = ignoreStarted
        self.calWidth      = calWidth
        self.calMonday     = calMonday
        self.tsv           = tsv
        self.refreshCache  = refreshCache
        self.useCache      = useCache

        self.detailCalendar   = detailCalendar
        self.detailLocation   = detailLocation
        self.detailLength     = detailLength
        self.detailReminders  = detailReminders
        self.detailDescr      = detailDescr
        self.detailDescrWidth = detailDescrWidth
        self.detailUrl        = detailUrl

        self.calOwnerColor    = calOwnerColor
        self.calWriterColor   = calWriterColor
        self.calReaderColor   = calReaderColor
        self.calFreeBusyColor = calFreeBusyColor
        self.dateColor        = dateColor
        self.nowMarkerColor   = nowMarkerColor
        self.borderColor      = borderColor

        self.configFolder     = configFolder

        self.client_id        = client_id
        self.client_secret    = client_secret

        self._GetCached()

        for cal in self.allCals:
            if len(calNames):
                for i in xrange(len(calNames)):
                    if re.search(calNames[i].lower(), cal['summary'].lower()):
                        self.cals.append(cal)
                        cal['colorSpec'] = calNameColors[i]
            else:
                self.cals.append(cal)
                cal['colorSpec'] = None


    def _GoogleAuth(self):
        if not self.authHttp:
            if self.configFolder:
                storage = Storage(os.path.expanduser("%s/oauth" % self.configFolder))
            else:
                storage = Storage(os.path.expanduser('~/.gcalcli_oauth'))
            credentials = storage.get()

            if credentials is None or credentials.invalid == True:
                credentials = run(
                    OAuth2WebServerFlow(
                        client_id=self.client_id,
                        client_secret=self.client_secret,
                        scope=['https://www.googleapis.com/auth/calendar',
                               'https://www.googleapis.com/auth/urlshortener'],
                        user_agent=__program__+'/'+__version__),
                    storage)

            self.authHttp = credentials.authorize(httplib2.Http())

        return self.authHttp


    def _CalService(self):
        if not self.calService:
            self.calService = \
                 build(serviceName='calendar',
                       version='v3',
                       http=self._GoogleAuth())

        return self.calService


    def _UrlService(self):
        if not self.urlService:
            self._GoogleAuth()
            self.urlService = \
                 build(serviceName='urlshortener',
                       version='v1',
                       http=self._GoogleAuth())

        return self.urlService


    def _GetCached(self):
        if self.configFolder:
            cacheFile = os.path.expanduser("%s/cache" % self.configFolder)
        else:
            cacheFile = os.path.expanduser('~/.gcalcli_cache')

        if self.refreshCache:
            try:
                os.remove(cacheFile)
            except OSError:
                pass
                # fall through

        self.cache     = {}
        self.allCals   = []
        self.allEvents = []

        if self.useCache:
            # note that we need to use pickle for cache data since we stuff
            # various non-JSON data in the runtime storage structures
            try:
                with open(cacheFile, 'rb') as _cache_:
                    self.cache     = pickle.load(_cache_)
                    self.allCals   = self.cache['allCals']
                    self.allEvents = self.cache['allEvents']
                # XXX assuming data is valid, need some verification check here
                return
            except IOError:
                pass
                # fall through

        calList = self._CalService().calendarList().list().execute()

        while True:
            for cal in calList['items']:
                self.allCals.append(cal)
            pageToken = calList.get('nextPageToken')
            if pageToken:
                calList = self._CalService().calendarList().\
                          list(pageToken = pageToken).execute()
            else:
                break

        # gcalcli defined way to order calendars
        order = { self.ACCESS_OWNER    : 1,
                  self.ACCESS_WRITER   : 2,
                  self.ACCESS_READER   : 3,
                  self.ACCESS_FREEBUSY : 4 }

        self.allCals.sort(lambda x, y:
                           cmp(order[x['accessRole']],
                               order[y['accessRole']]))

        for cal in self.allCals:

            events = self._CalService().events().\
                     list(calendarId = cal['id'],
                          singleEvents = False).execute()

            while True:
                if 'items' not in events:
                    break

                for event in events['items']:

                    event['gcalcli_cal'] = cal

                    if 'status' in event and event['status'] == 'cancelled':
                        continue

                    if 'dateTime' in event['start']:
                        event['s'] = parse(event['start']['dateTime'])
                    else:
                        # all day events
                        event['s'] = parse(event['start']['date'])

                    if event['s'].tzinfo == None:
                        event['s'] = event['s'].replace(tzinfo=tzlocal())
                    else:
                        event['s'] = event['s'].astimezone(tzlocal())

                    if 'dateTime' in event['end']:
                        event['e'] = parse(event['end']['dateTime'])
                    else:
                        # all day events
                        event['e'] = parse(event['end']['date'])

                    if event['e'].tzinfo == None:
                        event['e'] = event['e'].replace(tzinfo=tzlocal())
                    else:
                        event['e'] = event['e'].astimezone(tzlocal())

                    # http://en.wikipedia.org/wiki/Year_2038_problem
                    # Catch the year 2038 problem here as the python dateutil
                    # module can choke throwing a ValueError exception. If
                    # either the start or end time for an event has a year
                    # '>= 2038' dump it.
                    if event['s'].year >= 2038 or event['e'].year >= 2038:
                        continue

                    self.allEvents.append(event)

                pageToken = events.get('nextPageToken')
                if pageToken:
                    events = self._CalService().events().\
                             list(calendarId = cal['id'],
                                  singleEvents = False,
                                  pageToken = pageToken).execute()
                else:
                    break

        # sort all events across all calendars together
        self.allEvents.sort(lambda x, y: cmp(x['s'], y['s']))

        if self.useCache:
            self.cache['allCals']   = self.allCals
            self.cache['allEvents'] = self.allEvents
            with open(cacheFile, 'wb') as _cache_:
                pickle.dump(self.cache, _cache_)


    def _ShortenURL(self, url):
        if self.detailUrl != "short":
            return url
        # Note that when authenticated to a google account different shortUrls
        # can be returned for the same longUrl. See: http://goo.gl/Ya0A9
        shortUrl = self._UrlService().url().insert(body={'longUrl':url}).execute()
        return shortUrl['id']


    def _CalendarColor(self, cal):

        if cal == None:
            return CLR_NRM()
        elif 'colorSpec' in cal and cal['colorSpec'] != None:
            return cal['colorSpec']
        elif cal['accessRole'] == self.ACCESS_OWNER:
            return self.calOwnerColor
        elif cal['accessRole'] == self.ACCESS_WRITER:
            return self.calWriterColor
        elif cal['accessRole'] == self.ACCESS_READER:
            return self.calReaderColor
        elif cal['accessRole'] == self.ACCESS_FREEBUSY:
            return self.calFreeBusyColor
        else:
            return CLR_NRM()


    def _ValidTitle(self, event):
        if 'summary' in event and event['summary'].strip():
            return event['summary']
        else:
            return "(No title)"


    def _GetWeekEventStrings(self, cmd, curMonth,
                             startDateTime, endDateTime, eventList):

        weekEventStrings = [ '', '', '', '', '', '', '' ]

        nowMarkerPrinted = False
        if self.now < startDateTime or self.now > endDateTime:
            # now isn't in this week
            nowMarkerPrinted = True

        for event in eventList:

            if cmd == 'calm' and curMonth != event['s'].strftime("%b"):
                continue

            dayNum = int(event['s'].strftime("%w"))
            if self.calMonday:
                dayNum -= 1
                if dayNum < 0:
                    dayNum = 6

            if event['s'] >= startDateTime and event['s'] < endDateTime:

                forceEventColorAsMarker = False

                if event['s'].hour == 0 and event['s'].minute == 0 and \
                   event['e'].hour == 0 and event['e'].minute == 0:
                    tmpTimeStr = ''
                else:
                    if not nowMarkerPrinted:
                        if self.now <= event['s']:
                            # add a line marker before next event
                            nowMarkerPrinted = True
                            weekEventStrings[dayNum] += \
                                ("\n" +
                                 str(self.nowMarkerColor) +
                                 (self.calWidth * '-'))
                        elif self.now >= event['s'] and self.now <= event['e']:
                            # line marker is during the event (recolor event)
                            nowMarkerPrinted = True
                            forceEventColorAsMarker = True

                    if self.military:
                        tmpTimeStr = event['s'].strftime("%H:%M")
                    else:
                        tmpTimeStr = \
                            event['s'].strftime("%I:%M").lstrip('0') + \
                            event['s'].strftime('%p').lower()

                if forceEventColorAsMarker:
                    eventColor = self.nowMarkerColor
                else:
                    eventColor = self._CalendarColor(event['gcalcli_cal'])

                # newline and empty string are the keys to turn off coloring
                weekEventStrings[dayNum] += \
                    "\n" + \
                    str(eventColor) + \
                    tmpTimeStr.strip() + \
                    " " + \
                    self._ValidTitle(event).strip()

        return weekEventStrings


    UNIWIDTH = {'W': 2, 'F': 2, 'N': 1, 'Na': 1, 'H': 1, 'A': 1}


    def _PrintLen(self, string):
        # We need to treat everything as unicode for this to actually give
        # us the info we want.  Date string were coming in as `str` type
        # so we convert them to unicode and then check their size. Fixes
        # the output issues we were seeing around non-US locale strings
        if not isinstance(string, unicode):
            string = unicode(string, locale.getpreferredencoding() or "UTF-8")
        printLen = 0
        for tmpChar in string:
            printLen += self.UNIWIDTH[east_asian_width(tmpChar)]
        return printLen


    # return print length before cut, cut index, and force cut flag
    def _NextCut(self, string, curPrintLen):
        idx = 0
        printLen = 0
        if not isinstance(string, unicode):
            string = unicode(string, locale.getpreferredencoding() or "UTF-8")
        for tmpChar in string:
            if (curPrintLen + printLen) >= self.calWidth:
                return (printLen, idx, True)
            if tmpChar in (' ', '\n'):
                return (printLen, idx, False)
            idx += 1
            printLen += self.UNIWIDTH[east_asian_width(tmpChar)]
        return (printLen, -1, False)


    def _GetCutIndex(self, eventString):

        printLen = self._PrintLen(eventString)

        if printLen <= self.calWidth:
            if '\n' in eventString:
                idx = eventString.find('\n')
                printLen = self._PrintLen(eventString[:idx])
            else:
                idx = len(eventString)

            DebugPrint("------ printLen=%d (end of string)\n" % idx)
            return (printLen, idx)

        cutWidth, cut, forceCut = self._NextCut(eventString, 0)
        DebugPrint("------ cutWidth=%d cut=%d \"%s\"\n" %
                   (cutWidth, cut, eventString))

        if forceCut:
            DebugPrint("--- forceCut cutWidth=%d cut=%d\n" % (cutWidth, cut))
            return (cutWidth, cut)

        DebugPrint("--- looping\n")

        while cutWidth < self.calWidth:

            DebugPrint("--- cutWidth=%d cut=%d \"%s\"\n" %
                       (cutWidth, cut, eventString[cut:]))

            while cut < self.calWidth and \
                  cut < printLen and \
                  eventString[cut] == ' ':
                DebugPrint("-> skipping space <-\n")
                cutWidth += 1
                cut += 1

            DebugPrint("--- cutWidth=%d cut=%d \"%s\"\n" %
                       (cutWidth, cut, eventString[cut:]))

            nextCutWidth, nextCut, forceCut = \
                self._NextCut(eventString[cut:], cutWidth)

            if forceCut:
                DebugPrint("--- forceCut cutWidth=%d cut=%d\n" % (cutWidth, cut))
                break

            cutWidth += nextCutWidth
            cut += nextCut

            if eventString[cut] == '\n':
                break

            DebugPrint("--- loop cutWidth=%d cut=%d\n" % (cutWidth, cut))

        return (cutWidth, cut)


    def _GraphEvents(self, cmd, startDateTime, count, eventList):

        # ignore started events (i.e. that start previous day and end start day)
        while (len(eventList) and eventList[0]['s'] < startDateTime):
            eventList = eventList[1:]

        dayWidthLine = (self.calWidth * str(ART_HRZ()))

        topWeekDivider = (str(self.borderColor) +
                          str(ART_ULC()) + dayWidthLine +
                          (6 * (str(ART_UTE()) + dayWidthLine)) +
                          str(ART_URC()) + str(CLR_NRM()))

        midWeekDivider = (str(self.borderColor) +
                          str(ART_LTE()) + dayWidthLine +
                          (6 * (str(ART_CRS()) + dayWidthLine)) +
                          str(ART_RTE()) + str(CLR_NRM()))

<<<<<<< HEAD
        botWeekDivider = (str(self.borderColor) +
                          str(ART_LLC()) + dayWidthLine +
                          (6 * (str(ART_BTE()) + dayWidthLine)) +
                          str(ART_LRC()) + str(CLR_NRM()))

        empty       = self.calWidth * ' '

=======
>>>>>>> e1b83e1f
        # Get the localized day names... January 1, 2001 was a Monday
        dayNames = [ date(2001, 1, i+1).strftime('%A') for i in range(7) ]
        dayNames = dayNames[6:] + dayNames[:6]

        dayHeader = str(self.borderColor) + str(ART_VRT()) + str(CLR_NRM())
        for i in xrange(7):
            if self.calMonday:
                if i == 6:
                    dayName = dayNames[0]
                else:
                    dayName = dayNames[i+1]
            else:
                dayName = dayNames[i]
            dayName += ' ' * (self.calWidth - self._PrintLen(dayName))
            dayHeader += str(self.dateColor) + dayName + str(CLR_NRM())
            dayHeader += str(self.borderColor) + str(ART_VRT()) + str(CLR_NRM())

        if cmd == 'calm':
            topMonthDivider = (str(self.borderColor) +
                               str(ART_ULC()) + dayWidthLine +
                               (6 * (str(ART_HRZ()) + dayWidthLine)) +
                               str(ART_URC()) + str(CLR_NRM()))
            PrintMsg(CLR_NRM(), "\n" + topMonthDivider + "\n")

            m = startDateTime.strftime('%B %Y')
            mw = (self.calWidth * 7) + 6
            m += ' ' * (mw - self._PrintLen(m))
            PrintMsg(CLR_NRM(),
<<<<<<< HEAD
                     str(self.borderColor) +
                     str(ART_VRT()) +
                     str(CLR_NRM()) +
                     str(self.dateColor) +
                     m +
                     str(CLR_NRM()) +
                     str(self.borderColor) +
                     str(ART_VRT()) +
                     str(CLR_NRM()) +
                     '\n')

            botMonthDivider = (str(self.borderColor) +
                               str(ART_LTE()) + dayWidthLine +
                               (6 * (str(ART_UTE()) + dayWidthLine)) +
                               str(ART_RTE()) + str(CLR_NRM()))
            PrintMsg(CLR_NRM(), botMonthDivider + "\n")

        else: # calw
            PrintMsg(CLR_NRM(), "\n" + topWeekDivider + "\n")

=======
                     str(self.borderColor) + '|' + str(CLR_NRM()) +
                     str(self.dateColor) + m + str(CLR_NRM()) +
                     str(self.borderColor) + '|' + str(CLR_NRM()) + '\n')
            PrintMsg(CLR_NRM(), weekDivider + "\n")
>>>>>>> e1b83e1f
        PrintMsg(CLR_NRM(), dayHeader + "\n")
        PrintMsg(CLR_NRM(), midWeekDivider + "\n")

        curMonth = startDateTime.strftime("%b")

        # get date range objects for the first week
        if cmd == 'calm':
            dayNum = int(startDateTime.strftime("%w"))
            if self.calMonday:
                dayNum -= 1
                if dayNum < 0:
                    dayNum = 6
            startDateTime = (startDateTime - timedelta(days=dayNum))
        startWeekDateTime = startDateTime
        endWeekDateTime = (startWeekDateTime + timedelta(days=7))

        for i in xrange(count):

            # create/print date line
            line = str(self.borderColor) + str(ART_VRT()) + str(CLR_NRM())
            for j in xrange(7):
                if cmd == 'calw':
                    d = (startWeekDateTime +
                         timedelta(days=j)).strftime("%d %b")
                else: # (cmd == 'calm'):
                    d = (startWeekDateTime +
                         timedelta(days=j)).strftime("%d")
                    if curMonth != (startWeekDateTime + \
                                    timedelta(days=j)).strftime("%b"):
                        d = ''
<<<<<<< HEAD
                tmpDateColor = self.dateColor

                if self.now.strftime("%d%b%Y") == \
                   (startWeekDateTime + timedelta(days=j)).strftime("%d%b%Y"):
                    tmpDateColor = self.nowMarkerColor
                    d += " **"

                d += ' ' * (self.calWidth - self._PrintLen(d))
                line += str(tmpDateColor) + \
                        d + \
                        str(CLR_NRM()) + \
                        str(self.borderColor) + \
                        str(ART_VRT()) + \
=======

                if self.now.strftime("%d%b%Y") == \
                   (startWeekDateTime + timedelta(days=j)).strftime("%d%b%Y"):
                    d += " **"

                d += ' ' * (self.calWidth - self._PrintLen(d))
                line += str(self.dateColor) + \
                        d + \
                        str(CLR_NRM()) + \
                        str(self.borderColor) + \
                        '|' + \
>>>>>>> e1b83e1f
                        str(CLR_NRM())
            PrintMsg(CLR_NRM(), line + "\n")

            weekColorStrings = [ '', '', '', '', '', '', '' ]
            weekEventStrings = self._GetWeekEventStrings(cmd, curMonth,
                                                         startWeekDateTime,
                                                         endWeekDateTime,
                                                         eventList)

            # convert the strings to unicode for various string ops
            # XXX event strings are already in unicode for Calendar v3 APIs
            #for j in xrange(7):
            #    weekEventStrings[j] = unicode(weekEventStrings[j],
            #                                  locale.getpreferredencoding())

            # get date range objects for the next week
            startWeekDateTime = endWeekDateTime
            endWeekDateTime = (endWeekDateTime + timedelta(days=7))

            while 1:

                done = True
                line = str(self.borderColor) + str(ART_VRT()) + str(CLR_NRM())

                for j in xrange(7):

                    if weekEventStrings[j] == '':
                        weekColorStrings[j] = ''
                        line += (empty +
                                 str(self.borderColor) +
                                 str(ART_VRT()) +
                                 str(CLR_NRM()))
                        continue

                    # get/skip over a color sequence
                    if ((not CLR.conky and weekEventStrings[j][0] == '\033') or
                        (    CLR.conky and weekEventStrings[j][0] == '$')):
                        weekColorStrings[j] = ''
                        while ((not CLR.conky and weekEventStrings[j][0] != 'm') or
                               (    CLR.conky and weekEventStrings[j][0] != '}')):
                            weekColorStrings[j] += weekEventStrings[j][0]
                            weekEventStrings[j] = weekEventStrings[j][1:]
                        weekColorStrings[j] += weekEventStrings[j][0]
                        weekEventStrings[j] = weekEventStrings[j][1:]

                    if weekEventStrings[j][0] == '\n':
                        weekColorStrings[j] = ''
                        weekEventStrings[j] = weekEventStrings[j][1:]
                        line += (empty +
                                 str(self.borderColor) +
                                 str(ART_VRT()) +
                                 str(CLR_NRM()))
                        done = False
                        continue

                    weekEventStrings[j] = weekEventStrings[j].lstrip()

                    printLen, cut = self._GetCutIndex(weekEventStrings[j])
                    padding = ' ' * (self.calWidth - printLen)

                    line += (weekColorStrings[j] +
                             weekEventStrings[j][:cut] +
                             padding +
                             str(CLR_NRM()))
                    weekEventStrings[j] = weekEventStrings[j][cut:]

                    done = False
                    line += (str(self.borderColor) +
                             str(ART_VRT()) +
                             str(CLR_NRM()))

                if done:
                    break

                PrintMsg(CLR_NRM(), line + "\n")

            if i < range(count)[len(range(count))-1]:
                PrintMsg(CLR_NRM(), midWeekDivider + "\n")
            else:
                PrintMsg(CLR_NRM(), botWeekDivider + "\n")


    def _tsv(self, startDateTime, eventList):
        for event in eventList:
            if 'htmlLink' in event:
                tmpLink = self._ShortenURL(event['htmlLink'])
            else:
                tmpLink = ""
            tmpDayStr  = event['s'].strftime('%F')
            tmpDayStp  = event['e'].strftime('%F')
            tmpTimeStr = event['s'].strftime("%H:%M")
            tmpTimeStp = event['e'].strftime("%H:%M")
            tmpWhere = ''
            if 'location' in event and event['location'].strip():
                tmpWhere = event['location'].strip()
            tmpContent = ''
            if 'description' in event and event['description'].strip():
                tmpContent = event['description'].strip()
            xstr = "%s\t%s\t%s\t%s\t%s\t%s\t%s\t%s" % (
                tmpDayStr,
                tmpTimeStr,
                tmpDayStp,
                tmpTimeStp,
                tmpLink,
                self._ValidTitle(event).strip(),
                tmpWhere,
                tmpContent
            )
            xstr2 = "%s\n" % xstr.replace('\n', '''\\n''')
            sys.stdout.write(xstr2)


    def _PrintEvent(self, event, prefix):

        def _formatDescr(descr, indent, box):
            wrapper = textwrap.TextWrapper()
            if box:
                wrapper.initial_indent = (indent + '  ')
                wrapper.subsequent_indent = (indent + '  ')
                wrapper.width = (self.detailDescrWidth - 2)
            else:
                wrapper.initial_indent = indent
                wrapper.subsequent_indent = indent
                wrapper.width = self.detailDescrWidth
            new_descr = ""
            for line in descr.split("\n"):
                if box:
                    tmpLine = wrapper.fill(line)
                    for singleLine in tmpLine.split("\n"):
                        singleLine = singleLine.ljust(self.detailDescrWidth,' ')
                        new_descr += singleLine[:len(indent)] + \
                                     str(ART_VRT()) + \
                                     singleLine[(len(indent)+1) :
                                                (self.detailDescrWidth-1)] + \
                                     str(ART_VRT()) + '\n'
                else:
                    new_descr += wrapper.fill(line) + "\n"
            return new_descr.rstrip()

        indent = 10 * ' '
        detailsIndent = 19 * ' '

        if self.military:
            timeFormat = '%-5s'
            tmpTimeStr = event['s'].strftime("%H:%M")
        else:
            timeFormat = '%-7s'
            tmpTimeStr = \
                event['s'].strftime("%I:%M").lstrip('0').rjust(5) + \
                event['s'].strftime('%p').lower()

        if not prefix:
            prefix = indent

        PrintMsg(self.dateColor, prefix)
        if event['s'].hour == 0 and event['s'].minute == 0 and \
           event['e'].hour == 0 and event['e'].minute == 0:
            fmt = '  ' + timeFormat + '  %s\n'
            PrintMsg(self._CalendarColor(event['gcalcli_cal']), fmt %
                     ('', self._ValidTitle(event).strip()))
        else:
            fmt = '  ' + timeFormat + '  %s\n'
#            if 'summary' not in event:
#                dprint(event)
            PrintMsg(self._CalendarColor(event['gcalcli_cal']), fmt %
                     (tmpTimeStr, self._ValidTitle(event).strip()))

        if self.detailCalendar:
            xstr = "%s  Calendar: %s\n" % (
                detailsIndent,
                event['gcalcli_cal']['summary']
            )
            PrintMsg(CLR_NRM(), xstr)

        if self.detailUrl and 'htmlLink' in event:
            hLink = self._ShortenURL(event['htmlLink'])
            xstr = "%s  Link: %s\n" % (detailsIndent, hLink)
            PrintMsg(CLR_NRM(), xstr)

        if self.detailLocation and \
           'location' in event and \
           event['location'].strip():
            xstr = "%s  Location: %s\n" % (
                detailsIndent,
                event['location'].strip()
            )
            PrintMsg(CLR_NRM(), xstr)

        if self.detailLength:
            diffDateTime = (event['e'] - event['s'])
            xstr = "%s  Length: %s\n" % (detailsIndent, diffDateTime)
            PrintMsg(CLR_NRM(), xstr)

        if self.detailReminders and 'reminders' in event:
            if event['reminders']['useDefault'] == True:
                xstr = "%s  Reminder: (default)\n" % (detailsIndent)
                PrintMsg(CLR_NRM(), xstr)
            elif 'overrides' in event['reminders']:
                for rem in event['reminders']['overrides']:
                    xstr = "%s  Reminder: %s %d minutes\n" % \
                           (detailsIndent, rem['method'], rem['minutes'])
                    PrintMsg(CLR_NRM(), xstr)

        if self.detailDescr and \
           'description' in event and \
           event['description'].strip():
            descrIndent = detailsIndent + '  '
            box = True # leave old non-box code for option later
            if box:
                topMarker = (descrIndent +
                             str(ART_ULC()) +
                             (str(ART_HRZ()) *
                              ((self.detailDescrWidth - len(descrIndent)) -
                               2)) +
                             str(ART_URC()))
                botMarker = (descrIndent +
                             str(ART_LLC()) +
                             (str(ART_HRZ()) *
                              ((self.detailDescrWidth - len(descrIndent)) -
                               2)) +
                             str(ART_LRC()))
                xstr = "%s  Description:\n%s\n%s\n%s\n" % (
                    detailsIndent,
                    topMarker,
                    _formatDescr(event['description'].strip(),
                                 descrIndent, box),
                    botMarker
                )
            else:
                marker = descrIndent + '-' * \
                         (self.detailDescrWidth - len(descrIndent))
                xstr = "%s  Description:\n%s\n%s\n%s\n" % (
                    detailsIndent,
                    marker,
                    _formatDescr(event['description'].strip(),
                                 descrIndent, box),
                    marker
                )
            PrintMsg(CLR_NRM(), xstr)


    def _DeleteEvent(self, event):

        if self.iamaExpert:
            self._CalService().events().\
                 delete(calendarId = event['gcalcli_cal']['id'],
                        eventId = event['id']).execute()
            PrintMsg(CLR_RED(), "Deleted!\n")
            return

        PrintMsg(CLR_MAG(), "Delete? [N]o [y]es [q]uit: ")
        val = raw_input()

        if not val or val.lower() == 'n':
            return

        elif val.lower() == 'y':
            self._CalService().events().\
                 delete(calendarId = event['gcalcli_cal']['id'],
                        eventId = event['id']).execute()
            PrintMsg(CLR_RED(), "Deleted!\n")

        elif val.lower() == 'q':
            sys.stdout.write('\n')
            sys.exit(0)

        else:
            PrintErrMsg('Error: invalid input\n')
            sys.stdout.write('\n')
            sys.exit(1)


    def _EditEvent(self, event):

        while True:

            PrintMsg(CLR_MAG(), "Edit?\n" +
                                "[N]o [s]ave [q]uit " +
                                "[t]itle [l]ocation " +
                                "[w]hen len[g]th " +
                                "[r]eminder [d]escr: ")
            val = raw_input()

            if not val or val.lower() == 'n':
                return

            elif val.lower() == 's':
                # copy only editable event details for patching
                modEvent = {}
                keys = ['summary', 'location', 'start', 'end',
                        'reminders', 'description']
                for k in keys:
                    if k in event:
                        modEvent[k] = event[k]

                self._CalService().events().\
                     patch(calendarId = event['gcalcli_cal']['id'],
                           eventId = event['id'],
                           body = modEvent).execute()
                PrintMsg(CLR_RED(), "Saved!\n")
                return

            elif not val or val.lower() == 'q':
                sys.stdout.write('\n')
                sys.exit(0)

            elif val.lower() == 't':
                PrintMsg(CLR_MAG(), "Title: ")
                val = raw_input()
                if val.strip():
                    event['summary'] = \
                        unicode(val.strip(), locale.getpreferredencoding() or "UTF-8")

            elif val.lower() == 'l':
                PrintMsg(CLR_MAG(), "Location: ")
                val = raw_input()
                if val.strip():
                    event['location'] = \
                        unicode(val.strip(), locale.getpreferredencoding() or "UTF-8")

            elif val.lower() == 'w':
                PrintMsg(CLR_MAG(), "When: ")
                val = raw_input()
                if val.strip():
                    td = (event['e'] - event['s'])
                    length = ((td.days * 1440) + (td.seconds / 60))
                    newStart, newEnd = GetTimeFromStr(val.strip(), length)
                    event['s'] = parse(newStart)
                    event['e'] = parse(newEnd)
                    event['start'] = \
                        { 'dateTime' : newStart,
                          'timeZone' : event['gcalcli_cal']['timeZone'] }
                    event['end'] = \
                        { 'dateTime' : newEnd,
                          'timeZone' : event['gcalcli_cal']['timeZone'] }

            elif val.lower() == 'g':
                PrintMsg(CLR_MAG(), "Length (mins): ")
                val = raw_input()
                if val.strip():
                    newStart, newEnd = \
                        GetTimeFromStr(event['start']['dateTime'], val.strip())
                    event['s'] = parse(newStart)
                    event['e'] = parse(newEnd)
                    event['start'] = \
                        { 'dateTime' : newStart,
                          'timeZone' : event['gcalcli_cal']['timeZone'] }
                    event['end'] = \
                        { 'dateTime' : newEnd,
                          'timeZone' : event['gcalcli_cal']['timeZone'] }

            elif val.lower() == 'r':
                PrintMsg(CLR_MAG(), "Reminder (mins): ")
                val = raw_input()
                if val.strip().isdigit():
                    event['reminders'] = \
                        {'useDefault' : False,
                         'overrides'  : [{'minutes' : int(val.strip()),
                                          'method'  : 'popup'}]}

            elif val.lower() == 'd':
                PrintMsg(CLR_MAG(), "Description: ")
                val = raw_input()
                if val.strip():
                    event['description'] = \
                        unicode(val.strip(), locale.getpreferredencoding() or "UTF-8")

            else:
                PrintErrMsg('Error: invalid input\n')
                sys.stdout.write('\n')
                sys.exit(1)

            self._PrintEvent(event, event['s'].strftime('\n%F'))


    def _IterateEvents(self, startDateTime, eventList,
                       yearDate=False, work=None):

        if len(eventList) == 0:
            PrintMsg(CLR_YLW(), "\nNo Events Found...\n")
            return

        # 10 chars for day and length must match 'indent' in _PrintEvent
        dayFormat = '\n%F' if yearDate else '\n%a %b %d'
        day = ''

        for event in eventList:

            if self.ignoreStarted and (event['s'] < startDateTime):
                continue

            tmpDayStr = event['s'].strftime(dayFormat)
            prefix    = None
            if yearDate or tmpDayStr != day:
                day = prefix = tmpDayStr

            self._PrintEvent(event, prefix)

            if work:
                work(event)


    def _GetAllEvents(self, cal, events, end):

        eventList = []

        while 1:
            if 'items' not in events:
                break

            for event in events['items']:

                event['gcalcli_cal'] = cal

                if 'status' in event and event['status'] == 'cancelled':
                    continue

                if 'dateTime' in event['start']:
                    event['s'] = parse(event['start']['dateTime'])
                else:
                    event['s'] = parse(event['start']['date']) # all date events

                if event['s'].tzinfo == None:
                    event['s'] = event['s'].replace(tzinfo=tzlocal())
                else:
                    event['s'] = event['s'].astimezone(tzlocal())

                if 'dateTime' in event['end']:
                    event['e'] = parse(event['end']['dateTime'])
                else:
                    event['e'] = parse(event['end']['date']) # all date events

                if event['e'].tzinfo == None:
                    event['e'] = event['e'].replace(tzinfo=tzlocal())
                else:
                    event['e'] = event['e'].astimezone(tzlocal())

                # For all-day events, Google seems to assume that the event time
                # is based in the UTC instead of the local timezone.  Here we
                # filter out those events start beyond a specified end time.
                if end and (event['s'] >= end):
                    continue

                # http://en.wikipedia.org/wiki/Year_2038_problem
                # Catch the year 2038 problem here as the python dateutil module
                # can choke throwing a ValueError exception. If either the start
                # or end time for an event has a year '>= 2038' dump it.
                if event['s'].year >= 2038 or event['e'].year >= 2038:
                    continue

                eventList.append(event)

            pageToken = events.get('nextPageToken')
            if pageToken:
                events = self._CalService().events().\
                         list(calendarId = cal['id'],
                              pageToken = pageToken).execute()
            else:
                break

        return eventList


    def _SearchForCalEvents(self, start, end, searchText):

        eventList = []

        queue = Queue()
        threads = []

        def worker(cal, work):
            events = work.execute()
            queue.put((cal, events))

        for cal in self.cals:

            work = self._CalService().events().\
                   list(calendarId = cal['id'],
                        timeMin = start.isoformat() if start else None,
                        timeMax = end.isoformat() if end else None,
                        q = searchText if searchText else None,
                        singleEvents = True)

            #th = threading.Thread(target=worker, args=(cal, work))
            #threads.append(th)
            #th.start()
            events = work.execute()
            queue.put((cal, events))

        #for th in threads:
        #    th.join()

        while not queue.empty():
            cal, events = queue.get()
            eventList.extend(self._GetAllEvents(cal, events, end))

        eventList.sort(lambda x, y: cmp(x['s'], y['s']))

        return eventList


    def ListAllCalendars(self):

        accessLen = 0

        for cal in self.allCals:
            length = len(cal['accessRole'])
            if length > accessLen: accessLen = length

        if accessLen < len('Access'): accessLen = len('Access')

        format = ' %0' + str(accessLen) + 's  %s\n'

        PrintMsg(CLR_BRYLW(), format % ('Access', 'Title'))
        PrintMsg(CLR_BRYLW(), format % ('------', '-----'))

        for cal in self.allCals:
            PrintMsg(self._CalendarColor(cal),
                     format % (cal['accessRole'], cal['summary']))


    def TextQuery(self, searchText=''):

        # the empty string would get *ALL* events...
        if searchText == '':
            return

        if self.ignoreStarted:
            start = self.now
        else:
            start = None

        eventList = self._SearchForCalEvents(start, None, searchText)

        self._IterateEvents(self.now, eventList, yearDate=True)


    def AgendaQuery(self, startText='', endText=''):
        if startText == '':
            if self.ignoreStarted:
                start = self.now
            else:
                # convert now to midnight this morning and use for default
                start = self.now.replace(hour=0,
                                         minute=0,
                                         second=0,
                                         microsecond=0)
        else:
            try:
                start = self.dateParser.fromString(startText, not self.ignoreStarted)
            except:
                PrintErrMsg('Error: failed to parse start time\n')
                return

        if endText == '':
            end = (start + timedelta(days=self.agendaLength))
        else:
            try:
                end = self.dateParser.fromString(endText, not self.ignoreStarted)
            except:
                PrintErrMsg('Error: failed to parse end time\n')
                return

        eventList = self._SearchForCalEvents(start, end, None)

        if self.tsv:
            self._tsv(start, eventList)
        else:
            self._IterateEvents(start, eventList, yearDate=False)


    def CalQuery(self, cmd, startText='', count=1):

        if startText == '':
            # convert now to midnight this morning and use for default
            start = self.now.replace(hour=0,
                                     minute=0,
                                     second=0,
                                     microsecond=0)
        else:
            try:
                start = self.dateParser.fromString(startText)
                start = start.replace(hour=0, minute=0, second=0, microsecond=0)
            except:
                PrintErrMsg('Error: failed to parse start time\n')
                return

        # convert start date to the beginning of the week or month
        if cmd == 'calw':
            dayNum = int(start.strftime("%w"))
            if self.calMonday:
                dayNum -= 1
                if dayNum < 0:
                    dayNum = 6
            start = (start - timedelta(days=dayNum))
            end = (start + timedelta(days=(count * 7)))
        else: # cmd == 'calm':
            start = (start - timedelta(days=(start.day - 1)))
            endMonth = (start.month + 1)
            endYear = start.year
            if endMonth == 13:
                endMonth = 1
                endYear += 1
            end = start.replace(month=endMonth, year=endYear)
            daysInMonth = (end - start).days
            offsetDays = int(start.strftime('%w'))
            if self.calMonday:
                offsetDays -= 1
                if offsetDays < 0:
                    offsetDays = 6
            totalDays = (daysInMonth + offsetDays)
            count = (totalDays / 7)
            if totalDays % 7:
                count += 1

        eventList = self._SearchForCalEvents(start, end, None)

        self._GraphEvents(cmd, start, count, eventList)


    def QuickAddEvent(self, eventText, reminder=None):

        if eventText == '':
            return

        if len(self.cals) != 1:
            PrintErrMsg("Must specify a single calendar\n")
            return

        newEvent = self._CalService().events().\
                   quickAdd(calendarId = self.cals[0]['id'],
                            text = eventText).execute()

        if reminder:
            rem = {}
            rem['reminders'] = {'useDefault' : False,
                                'overrides'  : [{'minutes' : reminder,
                                                 'method'  : 'popup'}]}

            newEvent = self._CalService().events().\
                       patch(calendarId = self.cals[0]['id'],
                             eventId = newEvent['id'],
                             body = rem).execute()

        if self.detailUrl:
            hLink = self._ShortenURL(newEvent['htmlLink'])
            PrintMsg(CLR_GRN(), 'New event added: %s\n' % hLink)


    def AddEvent(self, eTitle, eWhere, eStart, eEnd, eDescr, reminder):

        if len(self.cals) != 1:
            PrintErrMsg("Must specify a single calendar\n")
            return

        event = {}
        event['summary'] = unicode(eTitle, locale.getpreferredencoding() or "UTF-8")
        event['start']   = { 'dateTime' : eStart,
                             'timeZone' : self.cals[0]['timeZone'] }
        event['end']     = { 'dateTime' : eEnd,
                             'timeZone' : self.cals[0]['timeZone'] }
        if eWhere:
            event['location'] = unicode(eWhere, locale.getpreferredencoding() or "UTF-8")
        if eDescr:
            event['description'] = unicode(eDescr, locale.getpreferredencoding() or "UTF-8")
        if reminder:
            event['reminders'] = {'useDefault' : False,
                                  'overrides'  : [{'minutes' : reminder,
                                                   'method'  : 'popup'}]}

        newEvent = self._CalService().events().\
                   insert(calendarId = self.cals[0]['id'],
                          body = event).execute()

        if self.detailUrl:
            hLink = self._ShortenURL(newEvent['htmlLink'])
            PrintMsg(CLR_GRN(), 'New event added: %s\n' % hLink)


    def DeleteEvents(self, searchText='', expert=False):

        # the empty string would get *ALL* events...
        if searchText == '':
            return

        eventList = self._SearchForCalEvents(None, None, searchText)

        self.iamaExpert = expert
        self._IterateEvents(self.now, eventList,
                            yearDate=True, work=self._DeleteEvent)


    def EditEvents(self, searchText=''):

        # the empty string would get *ALL* events...
        if searchText == '':
            return

        eventList = self._SearchForCalEvents(None, None, searchText)

        self._IterateEvents(self.now, eventList,
                            yearDate=True, work=self._EditEvent)


    def Remind(self, minutes=10, command=None):

        if command == None:
            command = self.command

        # perform a date query for now + minutes + slip
        start = self.now
        end   = (start + timedelta(minutes=(minutes + 5)))

        eventList = self._SearchForCalEvents(start, end, None)

        message = ''

        for event in eventList:

            # skip this event if it already started
            # XXX maybe add a 2+ minute grace period here...
            if event['s'] < self.now:
                continue

            if self.military:
                tmpTimeStr = event['s'].strftime('%H:%M')
            else:
                tmpTimeStr = \
                    event['s'].strftime('%I:%M').lstrip('0') + \
                    event['s'].strftime('%p').lower()

            message += '%s  %s\n' % \
                       (tmpTimeStr, self._ValidTitle(event).strip())

        if message == '':
            return

        cmd = shlex.split(command)

        for i, a in zip(xrange(len(cmd)), cmd):
            if a == '%s':
                cmd[i] = message

        pid = os.fork()
        if not pid:
            os.execvp(cmd[0], cmd)


    def ImportICS(self, verbose=False, reminder=None, icsFile=None):

        def CreateEventFromVOBJ(ve):

            event = {}

            if hasattr(ve, 'summary'):
                DebugPrint("SUMMARY: %s\n" % ve.summary.value)
                if verbose:
                    print "Event........%s" % ve.summary.value
                event['summary'] = ve.summary.value

            if hasattr(ve, 'location'):
                DebugPrint("LOCATION: %s\n" % ve.location.value)
                if verbose:
                    print "Location.....%s" % ve.location.value
                event['location'] = ve.location.value

            if not hasattr(ve, 'dtstart') or not hasattr(ve, 'dtend'):
                PrintErrMsg("Error: event does not have a dtstart and dtend!\n")
                return None

            DebugPrint("DTSTART: %s\n" % ve.dtstart.value.isoformat())
            DebugPrint("DTEND: %s\n" % ve.dtend.value.isoformat())
            if verbose:
                print "Start........%s" % ve.dtstart.value.isoformat(' ')
                print "End..........%s" % ve.dtend.value.isoformat(' ')
                print "Local Start..%s" % ve.dtstart.value.astimezone(tzlocal())
                print "Local End....%s" % ve.dtend.value.astimezone(tzlocal())

            if hasattr(ve, 'rrule'):

                DebugPrint("RRULE: %s\n" % ve.rrule.value)
                if verbose:
                    print "Recurrence...%s" % ve.rrule.value

                event['recurrence'] = [ "RRULE:" + ve.rrule.value ]

            if hasattr(ve, 'dtstart') and hasattr(ve, 'dtend'):

                start = ve.dtstart.value.isoformat()
                end   = ve.dtend.value.isoformat()

                # XXX
                # Timezone madness! Note that we're using the timezone for the
                # calendar being added to. This is OK if the event is in the
                # same timezone. This needs to be changed to use the timezone
                # from the DTSTART and DTEND values. Problem is, for example,
                # the TZID might be "Pacific Standard Time" and Google expects
                # a timezone string like "America/Los_Angeles". Need to find
                # a way in python to convert to the more specific timezone
                # string.
                # XXX
                # print ve.dtstart.params['X-VOBJ-ORIGINAL-TZID'][0]
                # print self.cals[0]['timeZone']
                # print dir(ve.dtstart.value.tzinfo)
                # print vars(ve.dtstart.value.tzinfo)

                event['start'] = { 'dateTime' : start,
                                   'timeZone' : self.cals[0]['timeZone'] }
                                   #'timeZone' : ve.dtstart.value.tzinfo._tzid }
                event['end']   = { 'dateTime' : end,
                                   'timeZone' : self.cals[0]['timeZone'] }
                                   #'timeZone' : ve.dtend.value.tzinfo._tzid }

                if reminder:
                    event['reminders'] = {'useDefault' : False,
                                          'overrides'  : [{'minutes' : reminder,
                                                           'method'  : 'popup'}]}

            if hasattr(ve, 'description') and ve.description.value.strip():
                descr = ve.description.value.strip()
                DebugPrint("DESCRIPTION: %s\n" % descr)
                if verbose:
                    print "Description:\n%s" % descr
                event['description'] = descr

            if hasattr(ve, 'organizer'):
                DebugPrint("ORGANIZER: %s\n" % ve.organizer.value)

                if ve.organizer.value.startswith("MAILTO:"):
                    email = ve.organizer.value[7:]
                else:
                    email = ve.organizer.value
                if verbose:
                    print "organizer:\n %s" % email
                event['organizer'] = { 'displayName' : ve.organizer.name,
                                       'email'       : email }

            if hasattr(ve, 'attendee_list'):
                DebugPrint("ATTENDEE_LIST : %s\n" % ve.attendee_list)
                if verbose:
                    print "attendees:"
                event['attendees'] = []
                for attendee in ve.attendee_list:
                    if attendee.value.upper().startswith("MAILTO:"):
                        email = attendee.value[7:]
                    else:
                        email = attendee.value
                    if verbose:
                        print " %s" % email

                    event['attendees'].append({ 'displayName' : attendee.name,
                                                'email'       : email })

            return event

        try:
            import vobject
        except:
            PrintErrMsg('Python vobject module not installed!\n')
            sys.exit(1)

        if len(self.cals) != 1:
            PrintErrMsg("Must specify a single calendar\n")
            return

        f = sys.stdin

        if icsFile:
            try:
                f = file(icsFile)
            except Exception, e:
                PrintErrMsg("Error: " + str(e) + "!\n")
                sys.exit(1)

        while True:

            try:
                v = vobject.readComponents(f).next()
            except StopIteration:
                break

            #v.prettyPrint()

            for ve in v.vevent_list:

                event = CreateEventFromVOBJ(ve)

                if not event:
                    continue

                if not verbose:
                    newEvent = self._CalService().events().\
                               insert(calendarId = self.cals[0]['id'],
                                      body = event).execute()
                    continue

                #dprint(event)
                PrintMsg(CLR_MAG(), "\n[S]kip [i]mport [q]uit: ")
                val = raw_input()
                if not val or val.lower() == 's':
                    continue
                if val.lower() == 'i':
                    newEvent = self._CalService().events().\
                               insert(calendarId = self.cals[0]['id'],
                                      body = event).execute()
                    hLink = self._ShortenURL(newEvent['htmlLink'])
                    PrintMsg(CLR_GRN(), 'New event added: %s\n' % hLink)
                elif val.lower() == 'q':
                    sys.exit(0)
                else:
                    PrintErrMsg('Error: invalid input\n')
                    sys.exit(1)

def GetColor(value):
    colors = { 'default'       : CLR_NRM(),
               'black'         : CLR_BLK(),
               'brightblack'   : CLR_BRBLK(),
               'red'           : CLR_RED(),
               'brightred'     : CLR_BRRED(),
               'green'         : CLR_GRN(),
               'brightgreen'   : CLR_BRGRN(),
               'yellow'        : CLR_YLW(),
               'brightyellow'  : CLR_BRYLW(),
               'blue'          : CLR_BLU(),
               'brightblue'    : CLR_BRBLU(),
               'magenta'       : CLR_MAG(),
               'brightmagenta' : CLR_BRMAG(),
               'cyan'          : CLR_CYN(),
               'brightcyan'    : CLR_BRCYN(),
               'white'         : CLR_WHT(),
               'brightwhite'   : CLR_BRWHT(),
               None            : CLR_NRM() }

    if value in colors:
        return colors[value]
    else:
        return None

def GetCalColors(calNames):
    calColors = {}
    for calName in calNames:
        calNameParts = calName.split("#")
        calNameSimple = calNameParts[0]
        calColor = calColors.get(calNameSimple)
        if len(calNameParts) > 0:
            calColorRaw = calNameParts[-1]
            calColorNew = GetColor(calColorRaw)
            if calColorNew is not None:
                calColor = calColorNew
        calColors[calNameSimple] = calColor
    return calColors


FLAGS = gflags.FLAGS
# allow mixing of commands and options
FLAGS.UseGnuGetOpt()

gflags.DEFINE_bool("help", None, "Show this help")
gflags.DEFINE_bool("helpshort", None, "Show command help only")
gflags.DEFINE_bool("version", False, "Show the version and exit")

gflags.DEFINE_string("client_id", __API_CLIENT_ID__, "API client_id")
gflags.DEFINE_string("client_secret", __API_CLIENT_SECRET__, "API client_secret")

gflags.DEFINE_string("configFolder", None, "Optional directory to load/store all configuration information")
gflags.DEFINE_bool("includeRc", False, "Whether to include ~/.gcalclirc when using configFolder")
gflags.DEFINE_multistring("calendar", [], "Which calendars to use")
gflags.DEFINE_bool("military", False, "Use 24 hour display")

# Single --detail that allows you to specify what parts you want
gflags.DEFINE_multistring("details", [], "Which parts to display, can be: "
                          "'all', 'calendar', 'location', 'length', "
                          "'reminders', 'description', 'longurl', 'shorturl', "
                          "'url'")
# old style flags for backwards compatibility
gflags.DEFINE_bool("detail_all", False, "Display all details")
gflags.DEFINE_bool("detail_calendar", False, "Display calendar name")
gflags.DEFINE_bool("detail_location", False, "Display event location")
gflags.DEFINE_bool("detail_length", False, "Display length of event")
gflags.DEFINE_bool("detail_reminders", False, "Display reminders")
gflags.DEFINE_bool("detail_description", False, "Display description")
gflags.DEFINE_integer("detail_description_width", 80, "Set description width")
gflags.DEFINE_enum("detail_url", None, ["long", "short"], "Set URL output")

gflags.DEFINE_bool("tsv", False, "Use Tab Seperated Value output")
gflags.DEFINE_bool("started", True, "Show events that have started")
gflags.DEFINE_integer("width", 10, "Set output width", short_name="w")
gflags.DEFINE_bool("monday", False, "Start the week on Monday")
gflags.DEFINE_bool("color", True, "Enable/Disable all color output")
gflags.DEFINE_bool("lineart", True, "Enable/Disable line art")
gflags.DEFINE_bool("conky", False, "Use Conky color codes")

gflags.DEFINE_string("color_owner", "cyan", "Color for owned calendars")
gflags.DEFINE_string("color_writer", "green", "Color for writable calendars")
gflags.DEFINE_string("color_reader", "magenta", "Color for read-only calendars")
gflags.DEFINE_string("color_freebusy", "default", "Color for free/busy calendars")
gflags.DEFINE_string("color_date", "yellow", "Color for the date")
gflags.DEFINE_string("color_now_marker", "brightred", "Color for the now marker")
gflags.DEFINE_string("color_border", "white", "Color of line borders")

gflags.DEFINE_string("locale", None, "System locale")

gflags.DEFINE_integer("reminder", None, "Reminder minutes")
gflags.DEFINE_string("title", None, "Event title")
gflags.DEFINE_string("where", None, "Event location")
gflags.DEFINE_string("when", None, "Event time")
gflags.DEFINE_integer("duration", None, "Event duration")
gflags.DEFINE_string("description", None, "Event description")
gflags.DEFINE_bool("prompt", True, "Prompt for missing data when adding events")

gflags.DEFINE_bool("iamaexpert", False, "Probably not")
gflags.DEFINE_bool("refresh", False, "Delete and refresh cached data")
gflags.DEFINE_bool("cache", True, "Execute command without using cache")

gflags.DEFINE_bool("verbose", False, "Be verbose on imports", short_name="v")

gflags.RegisterValidator("details",
                        lambda value: all(x in ["all", "calendar",
                           "location", "length", "reminders", "descr",
                           "longurl", "shorturl", "url"] for x in value))
gflags.RegisterValidator("color_owner",
                         lambda value: GetColor(value) != None)
gflags.RegisterValidator("color_writer",
                         lambda value: GetColor(value) != None)
gflags.RegisterValidator("color_reader",
                         lambda value: GetColor(value) != None)
gflags.RegisterValidator("color_freebusy",
                         lambda value: GetColor(value) != None)
gflags.RegisterValidator("color_date",
                         lambda value: GetColor(value) != None)
gflags.RegisterValidator("color_now_marker",
                         lambda value: GetColor(value) != None)
gflags.RegisterValidator("color_border",
                         lambda value: GetColor(value) != None)

gflags.ADOPT_module_key_flags(gflags)

def BowChickaWowWow():
    try:
        argv = sys.argv
        if os.path.exists(os.path.expanduser('~/.gcalclirc')):
            # We want .gcalclirc to be sourced before any other --flagfile params
            # Since we may be told to use a specific config folder, we need to
            # store generated argv in temp variable
            tmpArgv = [argv[0], "--flagfile=~/.gcalclirc"] + argv[1:]
        else:
            tmpArgv = argv
        args = FLAGS(tmpArgv)
    except gflags.FlagsError, e:
        PrintErrMsg(str(e))
        Usage(True)
        sys.exit(1)

    if FLAGS.configFolder:
        if not os.path.exists(os.path.expanduser(FLAGS.configFolder)):
            os.makedirs(os.path.expanduser(FLAGS.configFolder))
        if os.path.exists(os.path.expanduser("%s/gcalclirc" % FLAGS.configFolder)):
            if not FLAGS.includeRc:
                tmpArgv = argv + ["--flagfile=%s/gcalclirc" % FLAGS.configFolder, ]
            else:
                tmpArgv += ["--flagfile=%s/gcalclirc" % FLAGS.configFolder, ]

        args = FLAGS(tmpArgv)

    argv = tmpArgv

    if FLAGS.version:
        Version()

    if FLAGS.help:
        Usage(True)
        sys.exit()

    if FLAGS.helpshort:
        Usage()
        sys.exit()

    if not FLAGS.color:
        CLR.useColor = False

    if not FLAGS.lineart:
        ART.useArt = False

    if FLAGS.conky:
        SetConkyColors()

    if FLAGS.locale:
        try:
            locale.setlocale(locale.LC_ALL, FLAGS.locale)
        except Exception, e:
            PrintErrMsg("Error: " + str(e) + "!\n" +
                        "Check supported locales of your system.\n")
            sys.exit(1)


    # pop executable off the stack
    args = args[1:]
    if len(args) == 0:
        PrintErrMsg('Error: no command\n')
        sys.exit(1)

    # No sense instaniating gcalcli for nothing
    if not args[0] in ['list', 'search', 'agenda', 'calw', 'calm', 'quick',
        'add', 'delete', 'edit', 'remind', 'import', 'help']:
        PrintErrMsg('Error: %s is an invalid command' % args[0])
        sys.exit(1)

    # all other commands require gcalcli be brought up
    if args[0] == 'help':
        Usage()
        sys.exit(0)

    calNames = []
    calNameColors = []
    calColors = GetCalColors(FLAGS.calendar)
    calNamesFiltered = []
    for calName in FLAGS.calendar:
        calNameSimple = calName.split("#")[0]
        calNamesFiltered.append(calNameSimple)
        calNameColors.append(calColors[calNameSimple])
    calNames = calNamesFiltered

    if 'all' in FLAGS.details or FLAGS.detail_all:
        if not FLAGS['detail_calendar'].present: FLAGS['detail_calendar'].value = True
        if not FLAGS['detail_location'].present: FLAGS['detail_location'].value = True
        if not FLAGS['detail_length'].present: FLAGS['detail_length'].value = True
        if not FLAGS['detail_reminders'].present: FLAGS['detail_reminders'].value = True
        if not FLAGS['detail_description'].present: FLAGS['detail_description'].value = True
        if not FLAGS['detail_url'].present: FLAGS['detail_url'].value = "long"
    else:
        if 'calendar' in FLAGS.details:
            FLAGS['detail_calendar'].value = True
        if 'location' in FLAGS.details:
            FLAGS['detail_location'].value = True
        if 'length' in FLAGS.details:
            FLAGS['detail_length'].value = True
        if 'reminders' in FLAGS.details:
            FLAGS['detail_reminders'].value = True
        if 'description' in FLAGS.details:
            FLAGS['detail_description'].value = True
        if 'longurl' in FLAGS.details or 'url' in FLAGS.details:
            FLAGS['detail_url'].value = 'long'
        elif 'shorturl' in FLAGS.details:
            FLAGS['detail_url'].value = 'short'

    gcal = gcalcli(calNames=calNames,
                   calNameColors=calNameColors,
                   military=FLAGS.military,
                   detailCalendar=FLAGS.detail_calendar,
                   detailLocation=FLAGS.detail_location,
                   detailLength=FLAGS.detail_length,
                   detailReminders=FLAGS.detail_reminders,
                   detailDescr=FLAGS.detail_description,
                   detailDescrWidth=FLAGS.detail_description_width,
                   detailUrl=FLAGS.detail_url,
                   ignoreStarted=not FLAGS.started,
                   calWidth=FLAGS.width,
                   calMonday=FLAGS.monday,
                   calOwnerColor=GetColor(FLAGS.color_owner),
                   calWriterColor=GetColor(FLAGS.color_writer),
                   calReaderColor=GetColor(FLAGS.color_reader),
                   calFreeBusyColor=GetColor(FLAGS.color_freebusy),
                   dateColor=GetColor(FLAGS.color_date),
                   nowMarkerColor=GetColor(FLAGS.color_now_marker),
                   borderColor=GetColor(FLAGS.color_border),
                   tsv=FLAGS.tsv,
                   refreshCache=FLAGS.refresh,
                   useCache=FLAGS.cache,
                   configFolder=FLAGS.configFolder,
                   client_id=FLAGS.client_id,
                   client_secret=FLAGS.client_secret
                   )

    if args[0] == 'list':
        gcal.ListAllCalendars()

    elif args[0] == 'search':
        if len(args) != 2:
            PrintErrMsg('Error: invalid search string\n')
            sys.exit(1)

        # allow unicode strings for input
        gcal.TextQuery(unicode(args[1], locale.getpreferredencoding() or "UTF-8"))

        sys.stdout.write('\n')

    elif args[0] == 'agenda':
        if len(args) == 3: # start and end
            gcal.AgendaQuery(startText=args[1], endText=args[2])
        elif len(args) == 2: # start
            gcal.AgendaQuery(startText=args[1])
        elif len(args) == 1: # defaults
            gcal.AgendaQuery()
        else:
            PrintErrMsg('Error: invalid agenda arguments\n')
            sys.exit(1)

        if not FLAGS.tsv:
            sys.stdout.write('\n')

    elif args[0] == 'calw':
        if not FLAGS.width:
            PrintErrMsg('Error: invalid width, don\'t be an idiot!\n')
            sys.exit(1)

        if len(args) >= 2:
            try:
                count = int(args[1])
            except:
                PrintErrMsg('Error: invalid calw arguments\n')
                sys.exit(1)

        if len(args) == 3: # weeks and start
            gcal.CalQuery(args[0], count=int(args[1]), startText=args[2])
        elif len(args) == 2: # weeks
            gcal.CalQuery(args[0], count=int(args[1]))
        elif len(args) == 1: # defaults
            gcal.CalQuery(args[0])
        else:
            PrintErrMsg('Error: invalid calw arguments\n')
            sys.exit(1)

        sys.stdout.write('\n')

    elif args[0] == 'calm':
        if not FLAGS.width:
            PrintErrMsg('Error: invalid width, don\'t be an idiot!\n')
            sys.exit(1)

        if len(args) == 2: # start
            gcal.CalQuery(args[0], startText=args[1])
        elif len(args) == 1: # defaults
            gcal.CalQuery(args[0])
        else:
            PrintErrMsg('Error: invalid calm arguments\n')
            sys.exit(1)

        sys.stdout.write('\n')

    elif args[0] == 'quick':
        if len(args) != 2:
            PrintErrMsg('Error: invalid event text\n')
            sys.exit(1)

        # allow unicode strings for input
        gcal.QuickAddEvent(unicode(args[1], locale.getpreferredencoding() or "UTF-8"),
                           reminder=FLAGS.reminder)

    elif (args[0] == 'add'):
        if FLAGS.title == None and FLAGS.prompt:
            PrintMsg(CLR_MAG(), "Title: ")
            FLAGS.title = raw_input()
        if FLAGS.where == None and FLAGS.prompt:
            PrintMsg(CLR_MAG(), "Location: ")
            FLAGS.where = raw_input()
        if FLAGS.when == None and FLAGS.prompt:
            PrintMsg(CLR_MAG(), "When: ")
            FLAGS.when = raw_input()
        if FLAGS.duration == None and FLAGS.prompt:
            PrintMsg(CLR_MAG(), "Duration (mins): ")
            FLAGS.duration = raw_input()
        if FLAGS.description == None and FLAGS.prompt:
            PrintMsg(CLR_MAG(), "Description: ")
            FLAGS.description = raw_input()
        if FLAGS.reminder == None and FLAGS.prompt:
            PrintMsg(CLR_MAG(), "Reminder (mins): ")
            FLAGS.reminder = raw_input()

        # calculate "when" time:
        eStart, eEnd = GetTimeFromStr(FLAGS.when, FLAGS.duration)

        gcal.AddEvent(FLAGS.title, FLAGS.where, eStart, eEnd, FLAGS.description, FLAGS.reminder)

    elif args[0] == 'delete':
        if len(args) != 2:
            PrintErrMsg('Error: invalid search string\n')
            sys.exit(1)

        # allow unicode strings for input
        gcal.DeleteEvents(unicode(args[1], locale.getpreferredencoding() or "UTF-8"),
                          FLAGS.iamaexpert)

        sys.stdout.write('\n')

    elif args[0] == 'edit':
        if len(args) != 2:
            PrintErrMsg('Error: invalid search string\n')
            sys.exit(1)

        # allow unicode strings for input
        gcal.EditEvents(unicode(args[1], locale.getpreferredencoding() or "UTF-8"))

        sys.stdout.write('\n')

    elif args[0] == 'remind':
        if len(args) == 3: # minutes and command
            gcal.Remind(int(args[1]), args[2])
        elif len(args) == 2: # minutes
            gcal.Remind(int(args[1]))
        elif len(args) == 1: # defaults
            gcal.Remind()
        else:
            PrintErrMsg('Error: invalid remind arguments\n')
            sys.exit(1)

    elif args[0] == 'import':
        if len(args) == 1: # stdin
            gcal.ImportICS(FLAGS.verbose, FLAGS.reminder)
        elif len(args) == 2: # ics file
            gcal.ImportICS(FLAGS.verbose, FLAGS.reminder, args[1])
        else:
            PrintErrMsg('Error: invalid import arguments\n')
            sys.exit(1)

def SIGINT_handler(signum, frame):
    PrintErrMsg('Signal caught, bye!\n')
    sys.exit(1)

signal.signal(signal.SIGINT, SIGINT_handler)

if __name__ == '__main__':
    BowChickaWowWow()
<|MERGE_RESOLUTION|>--- conflicted
+++ resolved
@@ -264,7 +264,6 @@
     CLR_BRWHT.color = "${color white}"
 
 
-<<<<<<< HEAD
 class ART:
 
     useArt = True
@@ -286,10 +285,6 @@
 class ART_BTE(ART): fancy = '\033(0\x76\033(B' ; plain = '+'
 class ART_UTE(ART): fancy = '\033(0\x77\033(B' ; plain = '+'
 
-=======
-def PrintErrMsg(msg):
-    PrintMsg(CLR_BRRED(), msg)
->>>>>>> e1b83e1f
 
 def PrintErrMsg(msg):
     PrintMsg(CLR_BRRED(), msg)
@@ -308,7 +303,6 @@
 def DebugPrint(msg):
     return
     PrintMsg(CLR_YLW(), msg)
-<<<<<<< HEAD
 
 def dprint(obj):
     try:
@@ -317,8 +311,6 @@
     except ImportError, e:
         print obj
 
-=======
->>>>>>> e1b83e1f
 
 class DateTimeParser:
     def __init__(self):
@@ -849,7 +841,6 @@
                           (6 * (str(ART_CRS()) + dayWidthLine)) +
                           str(ART_RTE()) + str(CLR_NRM()))
 
-<<<<<<< HEAD
         botWeekDivider = (str(self.borderColor) +
                           str(ART_LLC()) + dayWidthLine +
                           (6 * (str(ART_BTE()) + dayWidthLine)) +
@@ -857,8 +848,6 @@
 
         empty       = self.calWidth * ' '
 
-=======
->>>>>>> e1b83e1f
         # Get the localized day names... January 1, 2001 was a Monday
         dayNames = [ date(2001, 1, i+1).strftime('%A') for i in range(7) ]
         dayNames = dayNames[6:] + dayNames[:6]
@@ -887,7 +876,6 @@
             mw = (self.calWidth * 7) + 6
             m += ' ' * (mw - self._PrintLen(m))
             PrintMsg(CLR_NRM(),
-<<<<<<< HEAD
                      str(self.borderColor) +
                      str(ART_VRT()) +
                      str(CLR_NRM()) +
@@ -908,12 +896,6 @@
         else: # calw
             PrintMsg(CLR_NRM(), "\n" + topWeekDivider + "\n")
 
-=======
-                     str(self.borderColor) + '|' + str(CLR_NRM()) +
-                     str(self.dateColor) + m + str(CLR_NRM()) +
-                     str(self.borderColor) + '|' + str(CLR_NRM()) + '\n')
-            PrintMsg(CLR_NRM(), weekDivider + "\n")
->>>>>>> e1b83e1f
         PrintMsg(CLR_NRM(), dayHeader + "\n")
         PrintMsg(CLR_NRM(), midWeekDivider + "\n")
 
@@ -944,7 +926,6 @@
                     if curMonth != (startWeekDateTime + \
                                     timedelta(days=j)).strftime("%b"):
                         d = ''
-<<<<<<< HEAD
                 tmpDateColor = self.dateColor
 
                 if self.now.strftime("%d%b%Y") == \
@@ -958,19 +939,6 @@
                         str(CLR_NRM()) + \
                         str(self.borderColor) + \
                         str(ART_VRT()) + \
-=======
-
-                if self.now.strftime("%d%b%Y") == \
-                   (startWeekDateTime + timedelta(days=j)).strftime("%d%b%Y"):
-                    d += " **"
-
-                d += ' ' * (self.calWidth - self._PrintLen(d))
-                line += str(self.dateColor) + \
-                        d + \
-                        str(CLR_NRM()) + \
-                        str(self.borderColor) + \
-                        '|' + \
->>>>>>> e1b83e1f
                         str(CLR_NRM())
             PrintMsg(CLR_NRM(), line + "\n")
 
