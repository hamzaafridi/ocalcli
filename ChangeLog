--- conflicted
+++ resolved
@@ -1,4 +1,3 @@
-<<<<<<< HEAD
 v3.1
   * Enhancements
     - Ported to use the Google API Client library and Google Calendar v3 spec
@@ -20,10 +19,7 @@
   * Fixes
     - the 'quick', 'add', and 'import' commands now require a single --cal option
     - lots of code reduction and simplification based on new Google API Client
-=======
-v2.4.1
- * Fixed tsv output
->>>>>>> 25f599a1
+    - tsv output
 
 v2.4
   * Added support for conky color sequences
