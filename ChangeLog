<<<<<<< HEAD
v2.4 (dev)
 * Added support for conky color sequences
 * Support --reminder when using ics/vcal import
 * Don't print empty descriptions
 * Add support for fuzzy dates (today, tomorrow, next week) using parsedatetime
 * Empty descriptions no longer printed
 * Fixed print locations and reminders for agenda
 * Allow outputing event URL as short URL using goo.gl

v2.3
  * Enhancements
    - new 'add' command for adding new events either interactively or automatically
        via the new --title --where --when --duration --descr options
    - new --reminder option to specify a reminder time (in minutes) for the
        'quick' and 'add' commands
    - event details in 'agenda' output can now be selectively seen using
        the new --detail-all --detail-location --detail-length
        --detail-reminders --detail-descr --detail-descr-width options
    - new --locale option added to override the default locale
    - new --tsv option used for tab separated values 'agenda' output
    - organizer and attendees are now imported from ics/vcal files
    - doc updates including how to integrate with Thunderbird and Mutt
        https://github.com/insanum/gcalcli#readme
  * Fixes
    - the --cal option now works properly when adding events
    - now ONLY https is used when communicating with Google's servers
    - lots of other fixes: https://github.com/insanum/gcalcli/issues

v2.2
  * never tagged and released (development for v2.3)
=======
v2.3
  - Really minor change to display end dates in the --tsv view mode.

v2.2
  - No idea, didn't do it.
>>>>>>> 78c797c3

v2.1
  * Enhancements
    - new import command for importing ics/vcal files to a calendar
    - add events to any calendar instead of just the default
    - ability to override the color for a specific calendar
    - added ability to specify calendars and colors in the config file
    - new --https option to force using SSL
    - new --mon option to display calw and calm weeks starting with Monday
    - new --24hr option for displaying timestamps in 24 hour format
    - all day events are no longer shown with a timestamp
    - interactively prompt for a password if none is found
    - calendar data gathering is now multi-threaded for performance
  * Fixes
    - all unicode problems should now be fixed
    - calw and calm displays can now handle wide east asian unicode characters
    - use only ANSI C strftime formats for cross platform compatibility
    - --ignore-events now works for the agenda and search commands
    - all day events on Sunday no longer show again on the next week
    - fixed calw and calm layout issues with events that have no titles
    - dump events that are beyond year 2038 (really?)

v1.4
  - colors are now supported in the 'calw' and 'calm' displays
  - new --border-color switch

v1.3
  - new '--cal' switch used to specify a single calendar or multiple using
      a regex
  - config file support (~/.gcalclirc or override on command line)
  - new 'calm' and 'calw' command that displays a nice graphical
      representation of your calendar
  - new '--ignore-started' switch
  - fixed time display (am/pm) for Mac OSX
  - the 'remind' command now works against all specified calendars
  - support for 'editor' calendars

v1.2
  - support unicode input and output

v1.1
  - initial release
<|MERGE_RESOLUTION|>--- conflicted
+++ resolved
@@ -1,4 +1,3 @@
-<<<<<<< HEAD
 v2.4 (dev)
  * Added support for conky color sequences
  * Support --reminder when using ics/vcal import
@@ -7,6 +6,7 @@
  * Empty descriptions no longer printed
  * Fixed print locations and reminders for agenda
  * Allow outputing event URL as short URL using goo.gl
+ * Really minor change to display end dates in the --tsv view mode.
 
 v2.3
   * Enhancements
@@ -29,13 +29,6 @@
 
 v2.2
   * never tagged and released (development for v2.3)
-=======
-v2.3
-  - Really minor change to display end dates in the --tsv view mode.
-
-v2.2
-  - No idea, didn't do it.
->>>>>>> 78c797c3
 
 v2.1
   * Enhancements
